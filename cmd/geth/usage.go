// Copyright 2015 The go-ethereum Authors
// This file is part of go-ethereum.
//
// go-ethereum is free software: you can redistribute it and/or modify
// it under the terms of the GNU General Public License as published by
// the Free Software Foundation, either version 3 of the License, or
// (at your option) any later version.
//
// go-ethereum is distributed in the hope that it will be useful,
// but WITHOUT ANY WARRANTY; without even the implied warranty of
// MERCHANTABILITY or FITNESS FOR A PARTICULAR PURPOSE. See the
// GNU General Public License for more details.
//
// You should have received a copy of the GNU General Public License
// along with go-ethereum. If not, see <http://www.gnu.org/licenses/>.

// Contains the geth command usage template and generator.

package main

import (
	"io"
	"sort"
	"strings"

	"github.com/ethereum/go-ethereum/cmd/utils"
	"github.com/ethereum/go-ethereum/internal/debug"
	cli "gopkg.in/urfave/cli.v1"
)

// AppHelpTemplate is the test template for the default, global app help topic.
var AppHelpTemplate = `NAME:
   {{.App.Name}} - {{.App.Usage}}

   Copyright 2013-2018 The go-ethereum Authors

USAGE:
   {{.App.HelpName}} [options]{{if .App.Commands}} command [command options]{{end}} {{if .App.ArgsUsage}}{{.App.ArgsUsage}}{{else}}[arguments...]{{end}}
   {{if .App.Version}}
VERSION:
   {{.App.Version}}
   {{end}}{{if len .App.Authors}}
AUTHOR(S):
   {{range .App.Authors}}{{ . }}{{end}}
   {{end}}{{if .App.Commands}}
COMMANDS:
   {{range .App.Commands}}{{join .Names ", "}}{{ "\t" }}{{.Usage}}
   {{end}}{{end}}{{if .FlagGroups}}
{{range .FlagGroups}}{{.Name}} OPTIONS:
  {{range .Flags}}{{.}}
  {{end}}
{{end}}{{end}}{{if .App.Copyright }}
COPYRIGHT:
   {{.App.Copyright}}
   {{end}}
`

// flagGroup is a collection of flags belonging to a single topic.
type flagGroup struct {
	Name  string
	Flags []cli.Flag
}

// AppHelpFlagGroups is the application flags, grouped by functionality.
var AppHelpFlagGroups = []flagGroup{
	{
		Name: "ETHEREUM",
		Flags: []cli.Flag{
			configFileFlag,
			utils.DataDirFlag,
			utils.KeyStoreDirFlag,
			utils.NoUSBFlag,
			utils.NetworkIdFlag,
			utils.TestnetFlag,
			utils.RinkebyFlag,
			utils.GoerliFlag,
			utils.OttomanFlag,
			utils.SyncModeFlag,
			utils.GCModeFlag,
			utils.EthStatsURLFlag,
			utils.IdentityFlag,
			utils.LightServFlag,
			utils.LightPeersFlag,
			utils.LightKDFFlag,
			utils.WhitelistFlag,
			utils.EtherbaseFlag,
		},
	},
	{
		Name: "DEVELOPER CHAIN",
		Flags: []cli.Flag{
			utils.DeveloperFlag,
			utils.DeveloperPeriodFlag,
		},
	},
	{
		Name: "ETHASH",
		Flags: []cli.Flag{
			utils.EthashCacheDirFlag,
			utils.EthashCachesInMemoryFlag,
			utils.EthashCachesOnDiskFlag,
			utils.EthashDatasetDirFlag,
			utils.EthashDatasetsInMemoryFlag,
			utils.EthashDatasetsOnDiskFlag,
		},
	},
	//{
	//	Name: "DASHBOARD",
	//	Flags: []cli.Flag{
	//		utils.DashboardEnabledFlag,
	//		utils.DashboardAddrFlag,
	//		utils.DashboardPortFlag,
	//		utils.DashboardRefreshFlag,
	//		utils.DashboardAssetsFlag,
	//	},
	//},
	{
		Name: "TRANSACTION POOL",
		Flags: []cli.Flag{
			utils.TxPoolLocalsFlag,
			utils.TxPoolNoLocalsFlag,
			utils.TxPoolJournalFlag,
			utils.TxPoolRejournalFlag,
			utils.TxPoolPriceLimitFlag,
			utils.TxPoolPriceBumpFlag,
			utils.TxPoolAccountSlotsFlag,
			utils.TxPoolGlobalSlotsFlag,
			utils.TxPoolAccountQueueFlag,
			utils.TxPoolGlobalQueueFlag,
			utils.TxPoolLifetimeFlag,
		},
	},
	{
		Name: "PERFORMANCE TUNING",
		Flags: []cli.Flag{
			utils.CacheFlag,
			utils.CacheDatabaseFlag,
			utils.CacheTrieFlag,
			utils.CacheGCFlag,
			utils.TrieCacheGenFlag,
		},
	},
	{
		Name: "ACCOUNT",
		Flags: []cli.Flag{
			utils.UnlockedAccountFlag,
			utils.PasswordFileFlag,
		},
	},
	{
		Name: "API AND CONSOLE",
		Flags: []cli.Flag{
			utils.RPCEnabledFlag,
			utils.RPCListenAddrFlag,
			utils.RPCPortFlag,
			utils.RPCApiFlag,
			utils.WSEnabledFlag,
			utils.WSListenAddrFlag,
			utils.WSPortFlag,
			utils.WSApiFlag,
			utils.WSAllowedOriginsFlag,
			utils.IPCDisabledFlag,
			utils.IPCPathFlag,
			utils.RPCCORSDomainFlag,
			utils.RPCVirtualHostsFlag,
			utils.JSpathFlag,
			utils.ExecFlag,
			utils.PreloadJSFlag,
		},
	},
	{
		Name: "NETWORKING",
		Flags: []cli.Flag{
			utils.BootnodesFlag,
			utils.BootnodesV4Flag,
			utils.BootnodesV5Flag,
			utils.ListenPortFlag,
			utils.MaxPeersFlag,
			utils.MaxPendingPeersFlag,
			utils.NATFlag,
			utils.NoDiscoverFlag,
			utils.DiscoveryV5Flag,
			utils.NetrestrictFlag,
			utils.NodeKeyFileFlag,
			utils.NodeKeyHexFlag,
			utils.PingIPFromPacketFlag,
			utils.UseInMemoryDiscoverTableFlag,
		},
	},
	{
		Name: "MINER",
		Flags: []cli.Flag{
			utils.MiningEnabledFlag,
			utils.MinerThreadsFlag,
			utils.MinerNotifyFlag,
			utils.MinerGasPriceFlag,
			utils.MinerGasTargetFlag,
			utils.MinerGasLimitFlag,
			utils.MinerExtraDataFlag,
			utils.MinerRecommitIntervalFlag,
			utils.MinerNoVerfiyFlag,
		},
	},
	{
		Name: "VIRTUAL MACHINE",
		Flags: []cli.Flag{
			utils.VMEnableDebugFlag,
			utils.EVMInterpreterFlag,
			utils.EWASMInterpreterFlag,
		},
	},
	{
		Name: "LOGGING AND DEBUGGING",
		Flags: append([]cli.Flag{
			utils.FakePoWFlag,
			utils.NoCompactionFlag,
		}, debug.Flags...),
	},
	{
		Name: "METRICS AND STATS",
		Flags: []cli.Flag{
			utils.MetricsEnabledFlag,
			utils.MetricsEnableInfluxDBFlag,
			utils.MetricsInfluxDBEndpointFlag,
			utils.MetricsInfluxDBDatabaseFlag,
			utils.MetricsInfluxDBUsernameFlag,
			utils.MetricsInfluxDBPasswordFlag,
			utils.MetricsInfluxDBTagsFlag,
		},
	},
	{
		Name:  "WHISPER (EXPERIMENTAL)",
		Flags: whisperFlags,
	},
	{
		Name: "ISTANBUL",
		Flags: []cli.Flag{
			utils.IstanbulRequestTimeoutFlag,
			utils.IstanbulBlockPeriodFlag,
		},
	},
	{
		Name: "PROXY",
		Flags: []cli.Flag{
			utils.ProxyFlag,
			utils.ProxyInternalFacingEndpointFlag,
			utils.ProxiedValidatorAddressFlag,
			utils.ProxiedFlag,
			utils.ProxyEnodeURLPairFlag,
		},
	},
	{
		Name: "DEPRECATED",
		Flags: []cli.Flag{
			utils.MinerLegacyThreadsFlag,
			utils.MinerLegacyGasTargetFlag,
			utils.MinerLegacyGasPriceFlag,
			utils.MinerLegacyExtraDataFlag,
		},
	},
	{
		Name: "MISC",
		Flags: []cli.Flag{
			utils.VersionCheckFlag,
		},
	},
<<<<<<< HEAD
=======
	{
		Name: "ISTANBUL",
		Flags: []cli.Flag{
			utils.IstanbulRequestTimeoutFlag,
			utils.IstanbulBlockPeriodFlag,
			utils.IstanbulProposerPolicyFlag,
		},
	},
>>>>>>> fdc970d7
}

// byCategory sorts an array of flagGroup by Name in the order
// defined in AppHelpFlagGroups.
type byCategory []flagGroup

func (a byCategory) Len() int      { return len(a) }
func (a byCategory) Swap(i, j int) { a[i], a[j] = a[j], a[i] }
func (a byCategory) Less(i, j int) bool {
	iCat, jCat := a[i].Name, a[j].Name
	iIdx, jIdx := len(AppHelpFlagGroups), len(AppHelpFlagGroups) // ensure non categorized flags come last

	for i, group := range AppHelpFlagGroups {
		if iCat == group.Name {
			iIdx = i
		}
		if jCat == group.Name {
			jIdx = i
		}
	}

	return iIdx < jIdx
}

func flagCategory(flag cli.Flag) string {
	for _, category := range AppHelpFlagGroups {
		for _, flg := range category.Flags {
			if flg.GetName() == flag.GetName() {
				return category.Name
			}
		}
	}
	return "MISC"
}

func init() {
	// Override the default app help template
	cli.AppHelpTemplate = AppHelpTemplate

	// Define a one shot struct to pass to the usage template
	type helpData struct {
		App        interface{}
		FlagGroups []flagGroup
	}

	// Override the default app help printer, but only for the global app help
	originalHelpPrinter := cli.HelpPrinter
	cli.HelpPrinter = func(w io.Writer, tmpl string, data interface{}) {
		if tmpl == AppHelpTemplate {
			// Iterate over all the flags and add any uncategorized ones
			categorized := make(map[string]struct{})
			for _, group := range AppHelpFlagGroups {
				for _, flag := range group.Flags {
					categorized[flag.String()] = struct{}{}
				}
			}
			uncategorized := []cli.Flag{}
			for _, flag := range data.(*cli.App).Flags {
				if _, ok := categorized[flag.String()]; !ok {
					if strings.HasPrefix(flag.GetName(), "dashboard") {
						continue
					}
					uncategorized = append(uncategorized, flag)
				}
			}
			if len(uncategorized) > 0 {
				// Append all ungategorized options to the misc group
				miscs := len(AppHelpFlagGroups[len(AppHelpFlagGroups)-1].Flags)
				AppHelpFlagGroups[len(AppHelpFlagGroups)-1].Flags = append(AppHelpFlagGroups[len(AppHelpFlagGroups)-1].Flags, uncategorized...)

				// Make sure they are removed afterwards
				defer func() {
					AppHelpFlagGroups[len(AppHelpFlagGroups)-1].Flags = AppHelpFlagGroups[len(AppHelpFlagGroups)-1].Flags[:miscs]
				}()
			}
			// Render out custom usage screen
			originalHelpPrinter(w, tmpl, helpData{data, AppHelpFlagGroups})
		} else if tmpl == utils.CommandHelpTemplate {
			// Iterate over all command specific flags and categorize them
			categorized := make(map[string][]cli.Flag)
			for _, flag := range data.(cli.Command).Flags {
				if _, ok := categorized[flag.String()]; !ok {
					categorized[flagCategory(flag)] = append(categorized[flagCategory(flag)], flag)
				}
			}

			// sort to get a stable ordering
			sorted := make([]flagGroup, 0, len(categorized))
			for cat, flgs := range categorized {
				sorted = append(sorted, flagGroup{cat, flgs})
			}
			sort.Sort(byCategory(sorted))

			// add sorted array to data and render with default printer
			originalHelpPrinter(w, tmpl, map[string]interface{}{
				"cmd":              data,
				"categorizedFlags": sorted,
			})
		} else {
			originalHelpPrinter(w, tmpl, data)
		}
	}
}<|MERGE_RESOLUTION|>--- conflicted
+++ resolved
@@ -237,6 +237,7 @@
 		Flags: []cli.Flag{
 			utils.IstanbulRequestTimeoutFlag,
 			utils.IstanbulBlockPeriodFlag,
+			utils.IstanbulProposerPolicyFlag,
 		},
 	},
 	{
@@ -264,17 +265,6 @@
 			utils.VersionCheckFlag,
 		},
 	},
-<<<<<<< HEAD
-=======
-	{
-		Name: "ISTANBUL",
-		Flags: []cli.Flag{
-			utils.IstanbulRequestTimeoutFlag,
-			utils.IstanbulBlockPeriodFlag,
-			utils.IstanbulProposerPolicyFlag,
-		},
-	},
->>>>>>> fdc970d7
 }
 
 // byCategory sorts an array of flagGroup by Name in the order

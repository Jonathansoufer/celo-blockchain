--- conflicted
+++ resolved
@@ -404,13 +404,8 @@
 		payload = payload[chunk:]
 		op = ledgerP1ContTransactionData
 	}
-<<<<<<< HEAD
 	// Extract the Celo signature and do a sanity validation
-	if len(reply) != 65 {
-=======
-	// Extract the Ethereum signature and do a sanity validation
 	if len(reply) != crypto.SignatureLength {
->>>>>>> 9ee355da
 		return common.Address{}, nil, errors.New("reply lacks signature")
 	}
 	signature := append(reply[1:], reply[0])

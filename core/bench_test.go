--- conflicted
+++ resolved
@@ -85,13 +85,8 @@
 	return func(i int, gen *BlockGen) {
 		toaddr := common.Address{}
 		data := make([]byte, nbytes)
-<<<<<<< HEAD
 		gas, _ := IntrinsicGas(data, false, nil, nil, nil)
-		tx, _ := types.SignTx(types.NewTransaction(gen.TxNonce(benchRootAddr), toaddr, big.NewInt(1), gas, nil, nil, nil, data), types.HomesteadSigner{}, benchRootKey)
-=======
-		gas, _ := IntrinsicGas(data, false, false, nil, nil, nil)
 		tx, _ := types.SignTx(types.NewTransaction(gen.TxNonce(benchRootAddr), toaddr, big.NewInt(1), gas, nil, nil, nil, nil, data), types.HomesteadSigner{}, benchRootKey)
->>>>>>> 3f005615
 		gen.AddTx(tx)
 	}
 }

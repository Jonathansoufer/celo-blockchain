--- conflicted
+++ resolved
@@ -84,11 +84,7 @@
 		allLogs = append(allLogs, receipt.Logs...)
 	}
 	// Finalize the block, applying any consensus engine specific extras (e.g. block rewards)
-<<<<<<< HEAD
-	p.engine.Finalize(p.bc, header, statedb, block.Transactions(), block.Uncles(), receipts, block.Randomness())
-=======
 	p.engine.Finalize(p.bc, header, statedb, block.Transactions(), block.Uncles())
->>>>>>> e76047e9
 
 	return receipts, allLogs, *usedGas, nil
 }
@@ -136,12 +132,9 @@
 	// Set the receipt logs and create a bloom for filtering
 	receipt.Logs = statedb.GetLogs(tx.Hash())
 	receipt.Bloom = types.CreateBloom(types.Receipts{receipt})
-<<<<<<< HEAD
-=======
 	receipt.BlockHash = statedb.BlockHash()
 	receipt.BlockNumber = header.Number
 	receipt.TransactionIndex = uint(statedb.TxIndex())
 
->>>>>>> e76047e9
 	return receipt, gas, err
 }
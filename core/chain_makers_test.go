--- conflicted
+++ resolved
@@ -71,11 +71,7 @@
 	})
 
 	// Import the chain. This runs all block validation rules.
-<<<<<<< HEAD
-	blockchain, _ := NewBlockChain(db, nil, gspec.Config, mockEngine.NewFaker(), vm.Config{}, nil)
-=======
-	blockchain, _ := NewBlockChain(db, nil, gspec.Config, ethash.NewFaker(), vm.Config{}, nil, nil)
->>>>>>> 45352300
+	blockchain, _ := NewBlockChain(db, nil, gspec.Config, mockEngine.NewFaker(), vm.Config{}, nil, nil)
 	defer blockchain.Stop()
 
 	if i, err := blockchain.InsertChain(chain); err != nil {

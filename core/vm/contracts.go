// Copyright 2014 The go-ethereum Authors
// This file is part of the go-ethereum library.
//
// The go-ethereum library is free software: you can redistribute it and/or modify
// it under the terms of the GNU Lesser General Public License as published by
// the Free Software Foundation, either version 3 of the License, or
// (at your option) any later version.
//
// The go-ethereum library is distributed in the hope that it will be useful,
// but WITHOUT ANY WARRANTY; without even the implied warranty of
// MERCHANTABILITY or FITNESS FOR A PARTICULAR PURPOSE. See the
// GNU Lesser General Public License for more details.
//
// You should have received a copy of the GNU Lesser General Public License
// along with the go-ethereum library. If not, see <http://www.gnu.org/licenses/>.

package vm

import (
	"crypto/sha256"
	"encoding/binary"
	"errors"
	"fmt"
	"math/big"

	//nolint:goimports
	"github.com/celo-org/celo-bls-go/bls"
	"github.com/ethereum/go-ethereum/common"
	"github.com/ethereum/go-ethereum/common/hexutil"
	"github.com/ethereum/go-ethereum/common/math"
	"github.com/ethereum/go-ethereum/core/types"
	"github.com/ethereum/go-ethereum/crypto"
	"github.com/ethereum/go-ethereum/crypto/blake2b"
	blscrypto "github.com/ethereum/go-ethereum/crypto/bls"
	"github.com/ethereum/go-ethereum/crypto/bls12377"
	"github.com/ethereum/go-ethereum/crypto/bn256"
	"github.com/ethereum/go-ethereum/log"
	"github.com/ethereum/go-ethereum/params"
	"github.com/ethereum/go-ethereum/rlp"

	//lint:ignore SA1019 Needed for precompile
	"golang.org/x/crypto/ripemd160"
)

// PrecompiledContract is the basic interface for native Go contracts. The implementation
// requires a deterministic gas count based on the input size of the Run method of the
// contract.
type PrecompiledContract interface {
	RequiredGas(input []byte) uint64                                                       // RequiredGas calculates the contract gas use
	Run(input []byte, caller common.Address, evm *EVM, gas uint64) ([]byte, uint64, error) // Run runs the precompiled contract
}

// PrecompiledContractsHomestead contains the default set of pre-compiled Ethereum
// contracts used in the Frontier and Homestead releases.
var PrecompiledContractsHomestead = map[common.Address]PrecompiledContract{
	common.BytesToAddress([]byte{1}): &ecrecover{},
	common.BytesToAddress([]byte{2}): &sha256hash{},
	common.BytesToAddress([]byte{3}): &ripemd160hash{},
	common.BytesToAddress([]byte{4}): &dataCopy{},
}

func celoPrecompileAddress(index byte) common.Address {
	return common.BytesToAddress(append([]byte{0}, (CeloPrecompiledContractsAddressOffset - index)))
}

var (
	CeloPrecompiledContractsAddressOffset = byte(0xff)

	transferAddress              = celoPrecompileAddress(2)
	fractionMulExpAddress        = celoPrecompileAddress(3)
	proofOfPossessionAddress     = celoPrecompileAddress(4)
	getValidatorAddress          = celoPrecompileAddress(5)
	numberValidatorsAddress      = celoPrecompileAddress(6)
	epochSizeAddress             = celoPrecompileAddress(7)
	blockNumberFromHeaderAddress = celoPrecompileAddress(8)
	hashHeaderAddress            = celoPrecompileAddress(9)
	getParentSealBitmapAddress   = celoPrecompileAddress(10)
	getVerifiedSealBitmapAddress = celoPrecompileAddress(11)
<<<<<<< HEAD
	getValidatorBLSAddress       = celoPrecompileAddress(14)
=======
	cip20HashFunctionsAddress    = celoPrecompileAddress(12)
	// BLS12-377
	bls12377G1AddAddress      = celoPrecompileAddress(13)
	bls12377G1MulAddress      = celoPrecompileAddress(14)
	bls12377G1MultiExpAddress = celoPrecompileAddress(15)
	bls12377G2AddAddress      = celoPrecompileAddress(16)
	bls12377G2MulAddress      = celoPrecompileAddress(17)
	bls12377G2MultiExpAddress = celoPrecompileAddress(18)
	bls12377PairingAddress    = celoPrecompileAddress(19)
>>>>>>> dc331da7
)

// PrecompiledContractsByzantium contains the default set of pre-compiled Ethereum
// contracts used in the Byzantium release.
var PrecompiledContractsByzantium = map[common.Address]PrecompiledContract{
	common.BytesToAddress([]byte{1}): &ecrecover{},
	common.BytesToAddress([]byte{2}): &sha256hash{},
	common.BytesToAddress([]byte{3}): &ripemd160hash{},
	common.BytesToAddress([]byte{4}): &dataCopy{},
	common.BytesToAddress([]byte{5}): &bigModExp{},
	common.BytesToAddress([]byte{6}): &bn256AddByzantium{},
	common.BytesToAddress([]byte{7}): &bn256ScalarMulByzantium{},
	common.BytesToAddress([]byte{8}): &bn256PairingByzantium{},

	// Celo Precompiled Contracts
	transferAddress:              &transfer{},
	fractionMulExpAddress:        &fractionMulExp{},
	proofOfPossessionAddress:     &proofOfPossession{},
	getValidatorAddress:          &getValidator{},
	numberValidatorsAddress:      &numberValidators{},
	epochSizeAddress:             &epochSize{},
	blockNumberFromHeaderAddress: &blockNumberFromHeader{},
	hashHeaderAddress:            &hashHeader{},
	getParentSealBitmapAddress:   &getParentSealBitmap{},
	getVerifiedSealBitmapAddress: &getVerifiedSealBitmap{},
	cip20HashFunctionsAddress:    &cip20HashFunctions{},
}

// PrecompiledContractsIstanbul contains the default set of pre-compiled Ethereum
// contracts used in the Istanbul release.
var PrecompiledContractsIstanbul = map[common.Address]PrecompiledContract{
	common.BytesToAddress([]byte{1}): &ecrecover{},
	common.BytesToAddress([]byte{2}): &sha256hash{},
	common.BytesToAddress([]byte{3}): &ripemd160hash{},
	common.BytesToAddress([]byte{4}): &dataCopy{},
	common.BytesToAddress([]byte{5}): &bigModExp{},
	common.BytesToAddress([]byte{6}): &bn256AddIstanbul{},
	common.BytesToAddress([]byte{7}): &bn256ScalarMulIstanbul{},
	common.BytesToAddress([]byte{8}): &bn256PairingIstanbul{},
	common.BytesToAddress([]byte{9}): &blake2F{},

	// Celo Precompiled Contracts
	transferAddress:              &transfer{},
	fractionMulExpAddress:        &fractionMulExp{},
	proofOfPossessionAddress:     &proofOfPossession{},
	getValidatorAddress:          &getValidator{},
	numberValidatorsAddress:      &numberValidators{},
	epochSizeAddress:             &epochSize{},
	blockNumberFromHeaderAddress: &blockNumberFromHeader{},
	hashHeaderAddress:            &hashHeader{},
	getParentSealBitmapAddress:   &getParentSealBitmap{},
	getVerifiedSealBitmapAddress: &getVerifiedSealBitmap{},
<<<<<<< HEAD
	// TODO(mrsmkl): there will probably be something like PrecompiledContractsDonut
	getValidatorBLSAddress: &getValidatorBLS{},
=======
	cip20HashFunctionsAddress:    &cip20HashFunctions{},
	bls12377G1AddAddress:         &bls12377G1Add{},
	bls12377G1MulAddress:         &bls12377G1Mul{},
	bls12377G1MultiExpAddress:    &bls12377G1MultiExp{},
	bls12377G2AddAddress:         &bls12377G2Add{},
	bls12377G2MulAddress:         &bls12377G2Mul{},
	bls12377G2MultiExpAddress:    &bls12377G2MultiExp{},
	bls12377PairingAddress:       &bls12377Pairing{},
>>>>>>> dc331da7
}

// RunPrecompiledContract runs and evaluates the output of a precompiled contract.
func RunPrecompiledContract(p PrecompiledContract, input []byte, contract *Contract, evm *EVM) (ret []byte, err error) {
	log.Trace("Running precompiled contract", "codeaddr", contract.CodeAddr, "input", input, "caller", contract.CallerAddress, "gas", contract.Gas)
	ret, gas, err := p.Run(input, contract.CallerAddress, evm, contract.Gas)
	contract.UseGas(contract.Gas - gas)
	log.Trace("Finished running precompiled contract", "codeaddr", contract.CodeAddr, "input", input, "caller", contract.CallerAddress, "gas", contract.Gas, "gas_left", gas)
	return ret, err
}

func debitRequiredGas(p PrecompiledContract, input []byte, gas uint64) (uint64, error) {
	requiredGas := p.RequiredGas(input)
	if requiredGas > gas {
		return gas, ErrOutOfGas
	}
	return gas - requiredGas, nil
}

// ECRECOVER implemented as a native contract.
type ecrecover struct{}

func (c *ecrecover) RequiredGas(input []byte) uint64 {
	return params.EcrecoverGas
}

func (c *ecrecover) Run(input []byte, caller common.Address, evm *EVM, gas uint64) ([]byte, uint64, error) {
	gas, err := debitRequiredGas(c, input, gas)
	if err != nil {
		return nil, gas, err
	}

	const ecRecoverInputLength = 128

	input = common.RightPadBytes(input, ecRecoverInputLength)
	// "input" is (hash, v, r, s), each 32 bytes
	// but for ecrecover we want (r, s, v)

	r := new(big.Int).SetBytes(input[64:96])
	s := new(big.Int).SetBytes(input[96:128])
	v := input[63] - 27

	// tighter sig s values input homestead only apply to tx sigs
	if !allZero(input[32:63]) || !crypto.ValidateSignatureValues(v, r, s, false) {
		return nil, gas, nil
	}
	// We must make sure not to modify the 'input', so placing the 'v' along with
	// the signature needs to be done on a new allocation
	sig := make([]byte, 65)
	copy(sig, input[64:128])
	sig[64] = v
	// v needs to be at the end for libsecp256k1
	pubKey, err := crypto.Ecrecover(input[:32], sig)
	// make sure the public key is a valid one
	if err != nil {
		return nil, gas, nil
	}

	// the first byte of pubkey is bitcoin heritage
	return common.LeftPadBytes(crypto.Keccak256(pubKey[1:])[12:], 32), gas, nil
}

// SHA256 implemented as a native contract.
type sha256hash struct{}

// RequiredGas returns the gas required to execute the pre-compiled contract.
//
// This method does not require any overflow checking as the input size gas costs
// required for anything significant is so high it's impossible to pay for.
func (c *sha256hash) RequiredGas(input []byte) uint64 {
	return uint64(len(input)+31)/32*params.Sha256PerWordGas + params.Sha256BaseGas
}
func (c *sha256hash) Run(input []byte, caller common.Address, evm *EVM, gas uint64) ([]byte, uint64, error) {
	gas, err := debitRequiredGas(c, input, gas)
	if err != nil {
		return nil, gas, err
	}

	h := sha256.Sum256(input)
	return h[:], gas, nil
}

// RIPEMD160 implemented as a native contract.
type ripemd160hash struct{}

// RequiredGas returns the gas required to execute the pre-compiled contract.
//
// This method does not require any overflow checking as the input size gas costs
// required for anything significant is so high it's impossible to pay for.
func (c *ripemd160hash) RequiredGas(input []byte) uint64 {
	return uint64(len(input)+31)/32*params.Ripemd160PerWordGas + params.Ripemd160BaseGas
}
func (c *ripemd160hash) Run(input []byte, caller common.Address, evm *EVM, gas uint64) ([]byte, uint64, error) {
	gas, err := debitRequiredGas(c, input, gas)
	if err != nil {
		return nil, gas, err
	}

	ripemd := ripemd160.New()
	ripemd.Write(input)
	return common.LeftPadBytes(ripemd.Sum(nil), 32), gas, nil
}

// data copy implemented as a native contract.
type dataCopy struct{}

// RequiredGas returns the gas required to execute the pre-compiled contract.
//
// This method does not require any overflow checking as the input size gas costs
// required for anything significant is so high it's impossible to pay for.
func (c *dataCopy) RequiredGas(input []byte) uint64 {
	return uint64(len(input)+31)/32*params.IdentityPerWordGas + params.IdentityBaseGas
}
func (c *dataCopy) Run(input []byte, caller common.Address, evm *EVM, gas uint64) ([]byte, uint64, error) {
	gas, err := debitRequiredGas(c, input, gas)
	if err != nil {
		return nil, gas, err
	}

	return input, gas, nil
}

// bigModExp implements a native big integer exponential modular operation.
type bigModExp struct{}

var (
	big1      = big.NewInt(1)
	big4      = big.NewInt(4)
	big8      = big.NewInt(8)
	big16     = big.NewInt(16)
	big32     = big.NewInt(32)
	big64     = big.NewInt(64)
	big96     = big.NewInt(96)
	big480    = big.NewInt(480)
	big1024   = big.NewInt(1024)
	big3072   = big.NewInt(3072)
	big199680 = big.NewInt(199680)
)

// RequiredGas returns the gas required to execute the pre-compiled contract.
func (c *bigModExp) RequiredGas(input []byte) uint64 {
	var (
		baseLen = new(big.Int).SetBytes(getData(input, 0, 32))
		expLen  = new(big.Int).SetBytes(getData(input, 32, 32))
		modLen  = new(big.Int).SetBytes(getData(input, 64, 32))
	)
	if len(input) > 96 {
		input = input[96:]
	} else {
		input = input[:0]
	}
	// Retrieve the head 32 bytes of exp for the adjusted exponent length
	var expHead *big.Int
	if big.NewInt(int64(len(input))).Cmp(baseLen) <= 0 {
		expHead = new(big.Int)
	} else {
		if expLen.Cmp(big32) > 0 {
			expHead = new(big.Int).SetBytes(getData(input, baseLen.Uint64(), 32))
		} else {
			expHead = new(big.Int).SetBytes(getData(input, baseLen.Uint64(), expLen.Uint64()))
		}
	}
	// Calculate the adjusted exponent length
	var msb int
	if bitlen := expHead.BitLen(); bitlen > 0 {
		msb = bitlen - 1
	}
	adjExpLen := new(big.Int)
	if expLen.Cmp(big32) > 0 {
		adjExpLen.Sub(expLen, big32)
		adjExpLen.Mul(big8, adjExpLen)
	}
	adjExpLen.Add(adjExpLen, big.NewInt(int64(msb)))

	// Calculate the gas cost of the operation
	gas := new(big.Int).Set(math.BigMax(modLen, baseLen))
	switch {
	case gas.Cmp(big64) <= 0:
		gas.Mul(gas, gas)
	case gas.Cmp(big1024) <= 0:
		gas = new(big.Int).Add(
			new(big.Int).Div(new(big.Int).Mul(gas, gas), big4),
			new(big.Int).Sub(new(big.Int).Mul(big96, gas), big3072),
		)
	default:
		gas = new(big.Int).Add(
			new(big.Int).Div(new(big.Int).Mul(gas, gas), big16),
			new(big.Int).Sub(new(big.Int).Mul(big480, gas), big199680),
		)
	}
	gas.Mul(gas, math.BigMax(adjExpLen, big1))
	gas.Div(gas, new(big.Int).SetUint64(params.ModExpQuadCoeffDiv))

	if gas.BitLen() > 64 {
		return math.MaxUint64
	}
	return gas.Uint64()
}

func (c *bigModExp) Run(input []byte, caller common.Address, evm *EVM, gas uint64) ([]byte, uint64, error) {
	gas, err := debitRequiredGas(c, input, gas)
	if err != nil {
		return nil, gas, err
	}

	var (
		baseLen = new(big.Int).SetBytes(getData(input, 0, 32)).Uint64()
		expLen  = new(big.Int).SetBytes(getData(input, 32, 32)).Uint64()
		modLen  = new(big.Int).SetBytes(getData(input, 64, 32)).Uint64()
	)
	if len(input) > 96 {
		input = input[96:]
	} else {
		input = input[:0]
	}
	// Handle a special case when both the base and mod length is zero
	if baseLen == 0 && modLen == 0 {
		return []byte{}, gas, nil
	}
	// Retrieve the operands and execute the exponentiation
	var (
		base = new(big.Int).SetBytes(getData(input, 0, baseLen))
		exp  = new(big.Int).SetBytes(getData(input, baseLen, expLen))
		mod  = new(big.Int).SetBytes(getData(input, baseLen+expLen, modLen))
	)
	if mod.BitLen() == 0 {
		// Modulo 0 is undefined, return zero
		return common.LeftPadBytes([]byte{}, int(modLen)), gas, nil
	}
	return common.LeftPadBytes(base.Exp(base, exp, mod).Bytes(), int(modLen)), gas, nil
}

// newCurvePoint unmarshals a binary blob into a bn256 elliptic curve point,
// returning it, or an error if the point is invalid.
func newCurvePoint(blob []byte) (*bn256.G1, error) {
	p := new(bn256.G1)
	if _, err := p.Unmarshal(blob); err != nil {
		return nil, err
	}
	return p, nil
}

// newTwistPoint unmarshals a binary blob into a bn256 elliptic curve point,
// returning it, or an error if the point is invalid.
func newTwistPoint(blob []byte) (*bn256.G2, error) {
	p := new(bn256.G2)
	if _, err := p.Unmarshal(blob); err != nil {
		return nil, err
	}
	return p, nil
}

// runBn256Add implements the Bn256Add precompile, referenced by both
// Byzantium and Istanbul operations.
func runBn256Add(input []byte, caller common.Address, evm *EVM, gas uint64) ([]byte, uint64, error) {
	x, err := newCurvePoint(getData(input, 0, 64))
	if err != nil {
		return nil, gas, err
	}
	y, err := newCurvePoint(getData(input, 64, 64))
	if err != nil {
		return nil, gas, err
	}
	res := new(bn256.G1)
	res.Add(x, y)
	return res.Marshal(), gas, nil
}

// bn256Add implements a native elliptic curve point addition conforming to
// Istanbul consensus rules.
type bn256AddIstanbul struct{}

// RequiredGas returns the gas required to execute the pre-compiled contract.
func (c *bn256AddIstanbul) RequiredGas(input []byte) uint64 {
	return params.Bn256AddGasIstanbul
}

func (c *bn256AddIstanbul) Run(input []byte, caller common.Address, evm *EVM, gas uint64) ([]byte, uint64, error) {
	gas, err := debitRequiredGas(c, input, gas)
	if err != nil {
		return nil, gas, err
	}
	return runBn256Add(input, caller, evm, gas)
}

// bn256AddByzantium implements a native elliptic curve point addition
// conforming to Byzantium consensus rules.
type bn256AddByzantium struct{}

// RequiredGas returns the gas required to execute the pre-compiled contract.
func (c *bn256AddByzantium) RequiredGas(input []byte) uint64 {
	return params.Bn256AddGasByzantium
}

func (c *bn256AddByzantium) Run(input []byte, caller common.Address, evm *EVM, gas uint64) ([]byte, uint64, error) {
	gas, err := debitRequiredGas(c, input, gas)
	if err != nil {
		return nil, gas, err
	}
	return runBn256Add(input, caller, evm, gas)
}

// runBn256ScalarMul implements the Bn256ScalarMul precompile, referenced by
// both Byzantium and Istanbul operations.
func runBn256ScalarMul(input []byte, caller common.Address, evm *EVM, gas uint64) ([]byte, uint64, error) {
	p, err := newCurvePoint(getData(input, 0, 64))
	if err != nil {
		return nil, gas, err
	}
	res := new(bn256.G1)
	res.ScalarMult(p, new(big.Int).SetBytes(getData(input, 64, 32)))
	return res.Marshal(), gas, nil
}

// bn256ScalarMulIstanbul implements a native elliptic curve scalar
// multiplication conforming to Istanbul consensus rules.
type bn256ScalarMulIstanbul struct{}

// RequiredGas returns the gas required to execute the pre-compiled contract.
func (c *bn256ScalarMulIstanbul) RequiredGas(input []byte) uint64 {
	return params.Bn256ScalarMulGasIstanbul
}

func (c *bn256ScalarMulIstanbul) Run(input []byte, caller common.Address, evm *EVM, gas uint64) ([]byte, uint64, error) {
	gas, err := debitRequiredGas(c, input, gas)
	if err != nil {
		return nil, gas, err
	}
	return runBn256ScalarMul(input, caller, evm, gas)
}

// bn256ScalarMulByzantium implements a native elliptic curve scalar
// multiplication conforming to Byzantium consensus rules.
type bn256ScalarMulByzantium struct{}

// RequiredGas returns the gas required to execute the pre-compiled contract.
func (c *bn256ScalarMulByzantium) RequiredGas(input []byte) uint64 {
	return params.Bn256ScalarMulGasByzantium
}

func (c *bn256ScalarMulByzantium) Run(input []byte, caller common.Address, evm *EVM, gas uint64) ([]byte, uint64, error) {
	gas, err := debitRequiredGas(c, input, gas)
	if err != nil {
		return nil, gas, err
	}
	return runBn256ScalarMul(input, caller, evm, gas)
}

var (
	// true32Byte is returned if the bn256 pairing check succeeds.
	true32Byte = []byte{0, 0, 0, 0, 0, 0, 0, 0, 0, 0, 0, 0, 0, 0, 0, 0, 0, 0, 0, 0, 0, 0, 0, 0, 0, 0, 0, 0, 0, 0, 0, 1}

	// false32Byte is returned if the bn256 pairing check fails.
	false32Byte = make([]byte, 32)

	// errBadPairingInput is returned if the bn256 pairing input is invalid.
	errBadPairingInput = errors.New("bad elliptic curve pairing size")
)

// runBn256Pairing implements the Bn256Pairing precompile, referenced by both
// Byzantium and Istanbul operations.
func runBn256Pairing(input []byte, caller common.Address, evm *EVM, gas uint64) ([]byte, uint64, error) {
	// Handle some corner cases cheaply
	if len(input)%192 > 0 {
		return nil, gas, errBadPairingInput
	}
	// Convert the input into a set of coordinates
	var (
		cs []*bn256.G1
		ts []*bn256.G2
	)
	for i := 0; i < len(input); i += 192 {
		c, err := newCurvePoint(input[i : i+64])
		if err != nil {
			return nil, gas, err
		}
		t, err := newTwistPoint(input[i+64 : i+192])
		if err != nil {
			return nil, gas, err
		}
		cs = append(cs, c)
		ts = append(ts, t)
	}
	// Execute the pairing checks and return the results
	if bn256.PairingCheck(cs, ts) {
		return true32Byte, gas, nil
	}
	return false32Byte, gas, nil
}

// Native transfer contract to make Celo Gold ERC20 compatible.
type transfer struct{}

func (c *transfer) RequiredGas(input []byte) uint64 {
	return params.CallValueTransferGas
}

func (c *transfer) Run(input []byte, caller common.Address, evm *EVM, gas uint64) ([]byte, uint64, error) {
	gas, err := debitRequiredGas(c, input, gas)
	if err != nil {
		return nil, gas, err
	}
	celoGoldAddress, err := GetRegisteredAddressWithEvm(params.GoldTokenRegistryId, evm)
	if err != nil {
		return nil, gas, err
	}

	// input is comprised of 3 arguments:
	//   from:  32 bytes representing the address of the sender
	//   to:    32 bytes representing the address of the recipient
	//   value: 32 bytes, a 256 bit integer representing the amount of Celo Gold to transfer
	// 3 arguments x 32 bytes each = 96 bytes total input
	if len(input) < 96 {
		return nil, gas, ErrInputLength
	}

	if caller != *celoGoldAddress {
		return nil, gas, fmt.Errorf("Unable to call transfer from unpermissioned address")
	}
	from := common.BytesToAddress(input[0:32])
	to := common.BytesToAddress(input[32:64])

	var parsed bool
	value, parsed := math.ParseBig256(hexutil.Encode(input[64:96]))
	if !parsed {
		return nil, gas, fmt.Errorf("Error parsing transfer: unable to parse value from " + hexutil.Encode(input[64:96]))
	}

	if from == common.ZeroAddress {
		// Mint case: Create cGLD out of thin air
		evm.StateDB.AddBalance(to, value)
	} else {
		// Fail if we're trying to transfer more than the available balance
		if !evm.Context.CanTransfer(evm.StateDB, from, value) {
			return nil, gas, ErrInsufficientBalance
		}

		gas, err = evm.TobinTransfer(evm.StateDB, from, to, gas, value)
	}

	return input, gas, err
}

// computes a * (b ^ exponent) to `decimals` places of precision, where a and b are fractions
type fractionMulExp struct{}

func max(x, y int64) int64 {
	if x < y {
		return y
	}
	return x
}

func (c *fractionMulExp) RequiredGas(input []byte) uint64 {
	if len(input) < 192 {
		return params.FractionMulExpGas
	}
	exponent, parsed := math.ParseBig256(hexutil.Encode(input[128:160]))
	if !parsed {
		return params.FractionMulExpGas
	}
	decimals, parsed := math.ParseBig256(hexutil.Encode(input[160:192]))
	if !parsed {
		return params.FractionMulExpGas
	}
	if !decimals.IsInt64() || !exponent.IsInt64() {
		return params.FractionMulExpGas
	}

	numbers := max(decimals.Int64(), exponent.Int64())

	if numbers > 100000 {
		return params.FractionMulExpGas
	}

	gas := params.FractionMulExpGas

	for numbers > 10 {
		gas = gas * 3
		numbers = numbers / 2
	}

	return gas
}

func (c *fractionMulExp) Run(input []byte, caller common.Address, evm *EVM, gas uint64) ([]byte, uint64, error) {
	gas, err := debitRequiredGas(c, input, gas)
	if err != nil {
		return nil, gas, err
	}

	// input is comprised of 6 arguments:
	//   aNumerator:   32 bytes, 256 bit integer, numerator for the first fraction (a)
	//   aDenominator: 32 bytes, 256 bit integer, denominator for the first fraction (a)
	//   bNumerator:   32 bytes, 256 bit integer, numerator for the second fraction (b)
	//   bDenominator: 32 bytes, 256 bit integer, denominator for the second fraction (b)
	//   exponent:     32 bytes, 256 bit integer, exponent to raise the second fraction (b) to
	//   decimals:     32 bytes, 256 bit integer, places of precision
	//
	// 6 args x 32 bytes each = 192 bytes total input length
	if len(input) < 192 {
		return nil, gas, ErrInputLength
	}

	parseErrorStr := "Error parsing input: unable to parse %s value from %s"

	aNumerator, parsed := math.ParseBig256(hexutil.Encode(input[0:32]))
	if !parsed {
		return nil, gas, fmt.Errorf(parseErrorStr, "aNumerator", hexutil.Encode(input[0:32]))
	}

	aDenominator, parsed := math.ParseBig256(hexutil.Encode(input[32:64]))
	if !parsed {
		return nil, gas, fmt.Errorf(parseErrorStr, "aDenominator", hexutil.Encode(input[32:64]))
	}

	bNumerator, parsed := math.ParseBig256(hexutil.Encode(input[64:96]))
	if !parsed {
		return nil, gas, fmt.Errorf(parseErrorStr, "bNumerator", hexutil.Encode(input[64:96]))
	}

	bDenominator, parsed := math.ParseBig256(hexutil.Encode(input[96:128]))
	if !parsed {
		return nil, gas, fmt.Errorf(parseErrorStr, "bDenominator", hexutil.Encode(input[96:128]))
	}

	exponent, parsed := math.ParseBig256(hexutil.Encode(input[128:160]))
	if !parsed {
		return nil, gas, fmt.Errorf(parseErrorStr, "exponent", hexutil.Encode(input[128:160]))
	}

	decimals, parsed := math.ParseBig256(hexutil.Encode(input[160:192]))
	if !parsed {
		return nil, gas, fmt.Errorf(parseErrorStr, "decimals", hexutil.Encode(input[160:192]))
	}

	// Handle passing of zero denominators
	if aDenominator == big.NewInt(0) || bDenominator == big.NewInt(0) {
		return nil, gas, fmt.Errorf("Input Error: Denominator of zero provided!")
	}

	if !decimals.IsInt64() || !exponent.IsInt64() || max(decimals.Int64(), exponent.Int64()) > 100000 {
		return nil, gas, fmt.Errorf("Input Error: Decimals or exponent too large")
	}

	numeratorExp := new(big.Int).Mul(aNumerator, new(big.Int).Exp(bNumerator, exponent, nil))
	denominatorExp := new(big.Int).Mul(aDenominator, new(big.Int).Exp(bDenominator, exponent, nil))

	decimalAdjustment := new(big.Int).Exp(big.NewInt(10), decimals, nil)

	numeratorDecimalAdjusted := new(big.Int).Div(new(big.Int).Mul(numeratorExp, decimalAdjustment), denominatorExp).Bytes()
	denominatorDecimalAdjusted := decimalAdjustment.Bytes()

	numeratorPadded := common.LeftPadBytes(numeratorDecimalAdjusted, 32)
	denominatorPadded := common.LeftPadBytes(denominatorDecimalAdjusted, 32)

	return append(numeratorPadded, denominatorPadded...), gas, nil
}

type proofOfPossession struct{}

func (c *proofOfPossession) RequiredGas(input []byte) uint64 {
	return params.ProofOfPossessionGas
}

func (c *proofOfPossession) Run(input []byte, caller common.Address, evm *EVM, gas uint64) ([]byte, uint64, error) {
	gas, err := debitRequiredGas(c, input, gas)
	if err != nil {
		return nil, gas, err
	}

	// input is comprised of 3 arguments:
	//   address:   20 bytes, an address used to generate the proof-of-possession
	//   publicKey: 96 bytes, representing the public key (defined as a const in bls package)
	//   signature: 48 bytes, representing the signature on `address` (defined as a const in bls package)
	// the total length of input required is the sum of these constants
	if len(input) != common.AddressLength+blscrypto.PUBLICKEYBYTES+blscrypto.SIGNATUREBYTES {
		return nil, gas, ErrInputLength
	}
	addressBytes := input[:common.AddressLength]

	publicKeyBytes := input[common.AddressLength : common.AddressLength+blscrypto.PUBLICKEYBYTES]
	publicKey, err := bls.DeserializePublicKeyCached(publicKeyBytes)
	if err != nil {
		return nil, gas, err
	}
	defer publicKey.Destroy()

	signatureBytes := input[common.AddressLength+blscrypto.PUBLICKEYBYTES : common.AddressLength+blscrypto.PUBLICKEYBYTES+blscrypto.SIGNATUREBYTES]
	signature, err := bls.DeserializeSignature(signatureBytes)
	if err != nil {
		return nil, gas, err
	}
	defer signature.Destroy()

	err = publicKey.VerifyPoP(addressBytes, signature)
	if err != nil {
		return nil, gas, err
	}

	return true32Byte, gas, nil
}

// bn256PairingIstanbul implements a pairing pre-compile for the bn256 curve
// conforming to Istanbul consensus rules.
type bn256PairingIstanbul struct{}

// RequiredGas returns the gas required to execute the pre-compiled contract.
func (c *bn256PairingIstanbul) RequiredGas(input []byte) uint64 {
	return params.Bn256PairingBaseGasIstanbul + uint64(len(input)/192)*params.Bn256PairingPerPointGasIstanbul
}

func (c *bn256PairingIstanbul) Run(input []byte, caller common.Address, evm *EVM, gas uint64) ([]byte, uint64, error) {
	gas, err := debitRequiredGas(c, input, gas)
	if err != nil {
		return nil, gas, err
	}
	return runBn256Pairing(input, caller, evm, gas)
}

// bn256PairingByzantium implements a pairing pre-compile for the bn256 curve
// conforming to Byzantium consensus rules.
type bn256PairingByzantium struct{}

// RequiredGas returns the gas required to execute the pre-compiled contract.
func (c *bn256PairingByzantium) RequiredGas(input []byte) uint64 {
	return params.Bn256PairingBaseGasByzantium + uint64(len(input)/192)*params.Bn256PairingPerPointGasByzantium
}

func (c *bn256PairingByzantium) Run(input []byte, caller common.Address, evm *EVM, gas uint64) ([]byte, uint64, error) {
	gas, err := debitRequiredGas(c, input, gas)
	if err != nil {
		return nil, gas, err
	}
	return runBn256Pairing(input, caller, evm, gas)
}

type blake2F struct{}

func (c *blake2F) RequiredGas(input []byte) uint64 {
	// If the input is malformed, we can't calculate the gas, return 0 and let the
	// actual call choke and fault.
	if len(input) != blake2FInputLength {
		return 0
	}
	return uint64(binary.BigEndian.Uint32(input[0:4]))
}

const (
	blake2FInputLength        = 213
	blake2FFinalBlockBytes    = byte(1)
	blake2FNonFinalBlockBytes = byte(0)
)

var (
	errBlake2FInvalidInputLength = errors.New("invalid input length")
	errBlake2FInvalidFinalFlag   = errors.New("invalid final flag")
)

func (c *blake2F) Run(input []byte, caller common.Address, evm *EVM, gas uint64) ([]byte, uint64, error) {
	gas, err := debitRequiredGas(c, input, gas)
	if err != nil {
		return nil, gas, err
	}
	// Make sure the input is valid (correct lenth and final flag)
	if len(input) != blake2FInputLength {
		return nil, gas, errBlake2FInvalidInputLength
	}
	if input[212] != blake2FNonFinalBlockBytes && input[212] != blake2FFinalBlockBytes {
		return nil, gas, errBlake2FInvalidFinalFlag
	}
	// Parse the input into the Blake2b call parameters
	var (
		rounds = binary.BigEndian.Uint32(input[0:4])
		final  = (input[212] == blake2FFinalBlockBytes)

		h [8]uint64
		m [16]uint64
		t [2]uint64
	)
	for i := 0; i < 8; i++ {
		offset := 4 + i*8
		h[i] = binary.LittleEndian.Uint64(input[offset : offset+8])
	}
	for i := 0; i < 16; i++ {
		offset := 68 + i*8
		m[i] = binary.LittleEndian.Uint64(input[offset : offset+8])
	}
	t[0] = binary.LittleEndian.Uint64(input[196:204])
	t[1] = binary.LittleEndian.Uint64(input[204:212])

	// Execute the compression function, extract and return the result
	blake2b.F(&h, m, t, final, rounds)

	output := make([]byte, 64)
	for i := 0; i < 8; i++ {
		offset := i * 8
		binary.LittleEndian.PutUint64(output[offset:offset+8], h[i])
	}
	return output, gas, nil
}

type getValidator struct{}

func (c *getValidator) RequiredGas(input []byte) uint64 {
	return params.GetValidatorGas
}

// Return the validators that are required to sign the given, possibly unsealed, block number. If this block is
// the last in an epoch, note that that may mean one or more of those validators may no longer be elected
// for subsequent blocks.
// WARNING: Validator set is always constructed from the canonical chain, therefore this precompile is undefined
// if the engine is aware of a chain with higher total difficulty.
func (c *getValidator) Run(input []byte, caller common.Address, evm *EVM, gas uint64) ([]byte, uint64, error) {
	gas, err := debitRequiredGas(c, input, gas)
	if err != nil {
		return nil, gas, err
	}

	// input is comprised of two arguments:
	//   index: 32 byte integer representing the index of the validator to get
	//   blockNumber: 32 byte integer representing the block number to access
	if len(input) < 64 {
		return nil, gas, ErrInputLength
	}

	index := new(big.Int).SetBytes(input[0:32])

	blockNumber := new(big.Int).SetBytes(input[32:64])
	if blockNumber.Cmp(common.Big0) == 0 {
		// Validator set for the genesis block is empty, so any index is out of bounds.
		return nil, gas, ErrValidatorsOutOfBounds
	}
	if blockNumber.Cmp(evm.Context.BlockNumber) > 0 {
		return nil, gas, ErrBlockNumberOutOfBounds
	}

	// Note: Passing empty hash as here as it is an extra expense and the hash is not actually used.
	validators := evm.Context.Engine.GetValidators(new(big.Int).Sub(blockNumber, common.Big1), common.Hash{})

	// Ensure index, which is guaranteed to be non-negative, is valid.
	if index.Cmp(big.NewInt(int64(len(validators)))) >= 0 {
		return nil, gas, ErrValidatorsOutOfBounds
	}

	validatorAddress := validators[index.Uint64()].Address()
	addressBytes := common.LeftPadBytes(validatorAddress[:], 32)

	return addressBytes, gas, nil
}

type getValidatorBLS struct{}

func (c *getValidatorBLS) RequiredGas(input []byte) uint64 {
	return params.GetValidatorBLSGas
}

// Return the validator BLS public key for the validator at given index. The public key is given in uncompressed format, 4*48 bytes.
func (c *getValidatorBLS) Run(input []byte, caller common.Address, evm *EVM, gas uint64) ([]byte, uint64, error) {
	gas, err := debitRequiredGas(c, input, gas)
	if err != nil {
		return nil, gas, err
	}

	// input is comprised of two arguments:
	//   index: 32 byte integer representing the index of the validator to get
	//   blockNumber: 32 byte integer representing the block number to access
	if len(input) < 64 {
		return nil, gas, ErrInputLength
	}

	index := new(big.Int).SetBytes(input[0:32])

	blockNumber := new(big.Int).SetBytes(input[32:64])
	if blockNumber.Cmp(common.Big0) == 0 {
		// Validator set for the genesis block is empty, so any index is out of bounds.
		return nil, gas, ErrValidatorsOutOfBounds
	}
	if blockNumber.Cmp(evm.Context.BlockNumber) > 0 {
		return nil, gas, ErrBlockNumberOutOfBounds
	}

	// Note: Passing empty hash as here as it is an extra expense and the hash is not actually used.
	validators := evm.Context.Engine.GetValidators(new(big.Int).Sub(blockNumber, common.Big1), common.Hash{})

	// Ensure index, which is guaranteed to be non-negative, is valid.
	if index.Cmp(big.NewInt(int64(len(validators)))) >= 0 {
		return nil, gas, ErrValidatorsOutOfBounds
	}

	publicKeyBytes := validators[index.Uint64()].BLSPublicKey()

	publicKey, err := bls.DeserializePublicKeyCached(publicKeyBytes[:])
	if err != nil {
		return nil, gas, err
	}

	uncompressedBytes, err := publicKey.SerializeUncompressed()
	if err != nil {
		return nil, gas, err
	}

	return uncompressedBytes, gas, nil
}

type numberValidators struct{}

func (c *numberValidators) RequiredGas(input []byte) uint64 {
	return params.GetValidatorGas
}

// Return the number of validators that are required to sign this current, possibly unsealed, block. If this block is
// the last in an epoch, note that that may mean one or more of those validators may no longer be elected
// for subsequent blocks.
// WARNING: Validator set is always constructed from the canonical chain, therefore this precompile is undefined
// if the engine is aware of a chain with higher total difficulty.
func (c *numberValidators) Run(input []byte, caller common.Address, evm *EVM, gas uint64) ([]byte, uint64, error) {
	gas, err := debitRequiredGas(c, input, gas)
	if err != nil {
		return nil, gas, err
	}

	// input is comprised of a single argument:
	//   blockNumber: 32 byte integer representing the block number to access
	if len(input) < 32 {
		return nil, gas, ErrInputLength
	}

	blockNumber := new(big.Int).SetBytes(input[0:32])
	if blockNumber.Cmp(common.Big0) == 0 {
		// Genesis validator set is empty. Return 0.
		return make([]byte, 32), gas, nil
	}
	if blockNumber.Cmp(evm.Context.BlockNumber) > 0 {
		return nil, gas, ErrBlockNumberOutOfBounds
	}

	// Note: Passing empty hash as here as it is an extra expense and the hash is not actually used.
	validators := evm.Context.Engine.GetValidators(new(big.Int).Sub(blockNumber, common.Big1), common.Hash{})

	numberValidators := big.NewInt(int64(len(validators))).Bytes()
	numberValidatorsBytes := common.LeftPadBytes(numberValidators[:], 32)
	return numberValidatorsBytes, gas, nil
}

type epochSize struct{}

func (c *epochSize) RequiredGas(input []byte) uint64 {
	return params.GetEpochSizeGas
}

func (c *epochSize) Run(input []byte, caller common.Address, evm *EVM, gas uint64) ([]byte, uint64, error) {
	gas, err := debitRequiredGas(c, input, gas)
	if err != nil || len(input) != 0 {
		return nil, gas, err
	}
	epochSize := new(big.Int).SetUint64(evm.Context.Engine.EpochSize()).Bytes()
	epochSizeBytes := common.LeftPadBytes(epochSize[:], 32)

	return epochSizeBytes, gas, nil
}

type blockNumberFromHeader struct{}

func (c *blockNumberFromHeader) RequiredGas(input []byte) uint64 {
	return params.GetBlockNumberFromHeaderGas
}

func (c *blockNumberFromHeader) Run(input []byte, caller common.Address, evm *EVM, gas uint64) ([]byte, uint64, error) {
	gas, err := debitRequiredGas(c, input, gas)
	if err != nil {
		return nil, gas, err
	}

	var header types.Header
	err = rlp.DecodeBytes(input, &header)
	if err != nil {
		return nil, gas, ErrInputDecode
	}

	blockNumber := header.Number.Bytes()
	blockNumberBytes := common.LeftPadBytes(blockNumber[:], 32)

	return blockNumberBytes, gas, nil
}

type hashHeader struct{}

func (c *hashHeader) RequiredGas(input []byte) uint64 {
	return params.HashHeaderGas
}

func (c *hashHeader) Run(input []byte, caller common.Address, evm *EVM, gas uint64) ([]byte, uint64, error) {
	gas, err := debitRequiredGas(c, input, gas)
	if err != nil {
		return nil, gas, err
	}

	var header types.Header
	err = rlp.DecodeBytes(input, &header)
	if err != nil {
		return nil, gas, ErrInputDecode
	}

	hashBytes := header.Hash().Bytes()

	return hashBytes, gas, nil
}

type getParentSealBitmap struct{}

func (c *getParentSealBitmap) RequiredGas(input []byte) uint64 {
	return params.GetParentSealBitmapGas
}

// Return the signer bitmap from the parent seal of a past block in the chain.
// Requested parent seal must have occurred within 4 epochs of the current block number.
func (c *getParentSealBitmap) Run(input []byte, caller common.Address, evm *EVM, gas uint64) ([]byte, uint64, error) {
	gas, err := debitRequiredGas(c, input, gas)
	if err != nil {
		return nil, gas, err
	}

	// input is comprised of a single argument:
	//   blockNumber: 32 byte integer representing the block number to access
	if len(input) < 32 {
		return nil, gas, ErrInputLength
	}

	blockNumber := new(big.Int).SetBytes(input[0:32])

	// Ensure the request is for information from a previously sealed block.
	if blockNumber.Cmp(common.Big0) == 0 || blockNumber.Cmp(evm.Context.BlockNumber) > 0 {
		return nil, gas, ErrBlockNumberOutOfBounds
	}

	// Ensure the request is for a sufficiently recent block to limit state expansion.
	historyLimit := new(big.Int).SetUint64(evm.Context.Engine.EpochSize() * 4)
	if blockNumber.Cmp(new(big.Int).Sub(evm.Context.BlockNumber, historyLimit)) <= 0 {
		return nil, gas, ErrBlockNumberOutOfBounds
	}

	header := evm.Context.GetHeaderByNumber(blockNumber.Uint64())
	if header == nil {
		log.Error("Unexpected failure to retrieve block in getParentSealBitmap precompile", "blockNumber", blockNumber)
		return nil, gas, ErrUnexpected
	}

	extra, err := types.ExtractIstanbulExtra(header)
	if err != nil {
		log.Error("Header without Istanbul extra data encountered in getParentSealBitmap precompile", "blockNumber", blockNumber, "err", err)
		return nil, gas, ErrEngineIncompatible
	}

	return common.LeftPadBytes(extra.ParentAggregatedSeal.Bitmap.Bytes()[:], 32), gas, nil
}

// getVerifiedSealBitmap is a precompile to verify the seal on a given header and extract its bitmap.
type getVerifiedSealBitmap struct{}

func (c *getVerifiedSealBitmap) RequiredGas(input []byte) uint64 {
	return params.GetVerifiedSealBitmapGas
}

func (c *getVerifiedSealBitmap) Run(input []byte, caller common.Address, evm *EVM, gas uint64) ([]byte, uint64, error) {
	gas, err := debitRequiredGas(c, input, gas)
	if err != nil {
		return nil, gas, err
	}

	// input is comprised of a single argument:
	//   header:  rlp encoded block header
	var header types.Header
	if err := rlp.DecodeBytes(input, &header); err != nil {
		return nil, gas, ErrInputDecode
	}

	// Verify the seal against the engine rules.
	if !evm.Context.VerifySeal(&header) {
		return nil, gas, ErrInputVerification
	}

	// Extract the verified seal from the header.
	extra, err := types.ExtractIstanbulExtra(&header)
	if err != nil {
		log.Error("Header without Istanbul extra data encountered in getVerifiedSealBitmap precompile", "extraData", header.Extra, "err", err)
		// Seal verified by a non-Istanbul engine. Return an error.
		return nil, gas, ErrEngineIncompatible
	}

	return common.LeftPadBytes(extra.AggregatedSeal.Bitmap.Bytes()[:], 32), gas, nil
}

// cip20HashFunctions is a precompile to compute any of several
// cryprographic hash functions
type cip20HashFunctions struct{}

func (c *cip20HashFunctions) RequiredGas(input []byte) uint64 {

	if h, ok := Cip20HashesDonut[input[0]]; ok {
		return h.RequiredGas(input[1:])
	}

	return params.InvalidCip20Gas
}

func (c *cip20HashFunctions) Run(input []byte, _ common.Address, _ *EVM, gas uint64) ([]byte, uint64, error) {
	gas, err := debitRequiredGas(c, input, gas)

	if err != nil {
		return nil, gas, err
	}

	if h, ok := Cip20HashesDonut[input[0]]; ok {
		output, err := h.Run(input[1:]) // trim selector

		if err != nil {
			return nil, gas, err
		}
		return output, gas, nil
	}

	return nil, gas, fmt.Errorf("Input Error: invalid CIP20 selector: %d", input[0])
}

var (
	errBLS12377InvalidInputLength = errors.New("invalid input length")
	errBLS12377G1PointSubgroup    = errors.New("g1 point is not on correct subgroup")
	errBLS12377G2PointSubgroup    = errors.New("g2 point is not on correct subgroup")
)

// bls12377G1Add implements EIP-2539 G1Add precompile.
type bls12377G1Add struct{}

// RequiredGas returns the gas required to execute the pre-compiled contract.
func (c *bls12377G1Add) RequiredGas(input []byte) uint64 {
	return params.Bls12377G1AddGas
}

func (c *bls12377G1Add) Run(input []byte, caller common.Address, evm *EVM, gas uint64) ([]byte, uint64, error) {
	// Implements EIP-2539 G1Add precompile.
	// > G1 addition call expects `256` bytes as an input that is interpreted as byte concatenation of two G1 points (`128` bytes each).
	// > Output is an encoding of addition operation result - single G1 point (`128` bytes).
	if len(input) != 256 {
		return nil, gas, errBLS12377InvalidInputLength
	}
	var err error
	var p0, p1 *bls12377.PointG1

	// Initialize G1
	g := bls12377.NewG1()

	// Decode G1 point p_0
	if p0, err = g.DecodePoint(input[:128]); err != nil {
		return nil, gas, err
	}
	// Decode G1 point p_1
	if p1, err = g.DecodePoint(input[128:]); err != nil {
		return nil, gas, err
	}

	// Compute r = p_0 + p_1
	r := g.New()
	g.Add(r, p0, p1)

	// Encode the G1 point result into 128 bytes
	return g.EncodePoint(r), gas, nil
}

// bls12377G1Mul implements EIP-2539 G1Mul precompile.
type bls12377G1Mul struct{}

// RequiredGas returns the gas required to execute the pre-compiled contract.
func (c *bls12377G1Mul) RequiredGas(input []byte) uint64 {
	return params.Bls12377G1MulGas
}

func (c *bls12377G1Mul) Run(input []byte, caller common.Address, evm *EVM, gas uint64) ([]byte, uint64, error) {
	// Implements EIP-2539 G1Mul precompile.
	// > G1 multiplication call expects `160` bytes as an input that is interpreted as byte concatenation of encoding of G1 point (`128` bytes) and encoding of a scalar value (`32` bytes).
	// > Output is an encoding of multiplication operation result - single G1 point (`128` bytes).
	if len(input) != 160 {
		return nil, gas, errBLS12377InvalidInputLength
	}
	var err error
	var p0 *bls12377.PointG1

	// Initialize G1
	g := bls12377.NewG1()

	// Decode G1 point
	if p0, err = g.DecodePoint(input[:128]); err != nil {
		return nil, gas, err
	}
	// Decode scalar value
	e := new(big.Int).SetBytes(input[128:])

	// Compute r = e * p_0
	r := g.New()
	g.MulScalar(r, p0, e)

	// Encode the G1 point into 128 bytes
	return g.EncodePoint(r), gas, nil
}

// bls12377G1MultiExp implements EIP-2539 G1MultiExp precompile.
type bls12377G1MultiExp struct{}

// RequiredGas returns the gas required to execute the pre-compiled contract.
func (c *bls12377G1MultiExp) RequiredGas(input []byte) uint64 {
	// Calculate G1 point, scalar value pair length
	k := len(input) / 160
	if k == 0 {
		// Return 0 gas for small input length
		return 0
	}
	// Lookup discount value for G1 point, scalar value pair length
	var discount uint64
	if dLen := len(params.Bls12377MultiExpDiscountTable); k < dLen {
		discount = params.Bls12377MultiExpDiscountTable[k-1]
	} else {
		discount = params.Bls12377MultiExpDiscountTable[dLen-1]
	}
	// Calculate gas and return the result
	return (uint64(k) * params.Bls12377G1MulGas * discount) / 1000
}

func (c *bls12377G1MultiExp) Run(input []byte, caller common.Address, evm *EVM, gas uint64) ([]byte, uint64, error) {
	// Implements EIP-2539 G1MultiExp precompile.
	// G1 multiplication call expects `160*k` bytes as an input that is interpreted as byte concatenation of `k` slices each of them being a byte concatenation of encoding of G1 point (`128` bytes) and encoding of a scalar value (`32` bytes).
	// Output is an encoding of multiexponentiation operation result - single G1 point (`128` bytes).
	k := len(input) / 160
	if len(input) == 0 || len(input)%160 != 0 {
		return nil, gas, errBLS12377InvalidInputLength
	}
	var err error
	points := make([]*bls12377.PointG1, k)
	scalars := make([]*big.Int, k)

	// Initialize G1
	g := bls12377.NewG1()

	// Decode point scalar pairs
	for i := 0; i < k; i++ {
		off := 160 * i
		t0, t1, t2 := off, off+128, off+160
		// Decode G1 point
		if points[i], err = g.DecodePoint(input[t0:t1]); err != nil {
			return nil, gas, err
		}
		// Decode scalar value
		scalars[i] = new(big.Int).SetBytes(input[t1:t2])
	}

	// Compute r = e_0 * p_0 + e_1 * p_1 + ... + e_(k-1) * p_(k-1)
	r := g.New()
	g.MultiExp(r, points, scalars)

	// Encode the G1 point to 128 bytes
	return g.EncodePoint(r), gas, nil
}

// bls12377G2Add implements EIP-2539 G2Add precompile.
type bls12377G2Add struct{}

// RequiredGas returns the gas required to execute the pre-compiled contract.
func (c *bls12377G2Add) RequiredGas(input []byte) uint64 {
	return params.Bls12377G2AddGas
}

func (c *bls12377G2Add) Run(input []byte, caller common.Address, evm *EVM, gas uint64) ([]byte, uint64, error) {
	// Implements EIP-2539 G2Add precompile.
	// > G2 addition call expects `512` bytes as an input that is interpreted as byte concatenation of two G2 points (`256` bytes each).
	// > Output is an encoding of addition operation result - single G2 point (`256` bytes).
	if len(input) != 512 {
		return nil, gas, errBLS12377InvalidInputLength
	}
	var err error
	var p0, p1 *bls12377.PointG2

	// Initialize G2
	g := bls12377.NewG2()
	r := g.New()

	// Decode G2 point p_0
	if p0, err = g.DecodePoint(input[:256]); err != nil {
		return nil, gas, err
	}
	// Decode G2 point p_1
	if p1, err = g.DecodePoint(input[256:]); err != nil {
		return nil, gas, err
	}

	// Compute r = p_0 + p_1
	g.Add(r, p0, p1)

	// Encode the G2 point into 256 bytes
	return g.EncodePoint(r), gas, nil
}

// bls12377G2Mul implements EIP-2539 G2Mul precompile.
type bls12377G2Mul struct{}

// RequiredGas returns the gas required to execute the pre-compiled contract.
func (c *bls12377G2Mul) RequiredGas(input []byte) uint64 {
	return params.Bls12377G2MulGas
}

func (c *bls12377G2Mul) Run(input []byte, caller common.Address, evm *EVM, gas uint64) ([]byte, uint64, error) {
	// Implements EIP-2539 G2MUL precompile logic.
	// > G2 multiplication call expects `288` bytes as an input that is interpreted as byte concatenation of encoding of G2 point (`256` bytes) and encoding of a scalar value (`32` bytes).
	// > Output is an encoding of multiplication operation result - single G2 point (`256` bytes).
	if len(input) != 288 {
		return nil, gas, errBLS12377InvalidInputLength
	}
	var err error
	var p0 *bls12377.PointG2

	// Initialize G2
	g := bls12377.NewG2()

	// Decode G2 point
	if p0, err = g.DecodePoint(input[:256]); err != nil {
		return nil, gas, err
	}
	// Decode scalar value
	e := new(big.Int).SetBytes(input[256:])

	// Compute r = e * p_0
	r := g.New()
	g.MulScalar(r, p0, e)

	// Encode the G2 point into 256 bytes
	return g.EncodePoint(r), gas, nil
}

// bls12377G2MultiExp implements EIP-2539 G2MultiExp precompile.
type bls12377G2MultiExp struct{}

// RequiredGas returns the gas required to execute the pre-compiled contract.
func (c *bls12377G2MultiExp) RequiredGas(input []byte) uint64 {
	// Calculate G2 point, scalar value pair length
	k := len(input) / 288
	if k == 0 {
		// Return 0 gas for small input length
		return 0
	}
	// Lookup discount value for G2 point, scalar value pair length
	var discount uint64
	if dLen := len(params.Bls12377MultiExpDiscountTable); k < dLen {
		discount = params.Bls12377MultiExpDiscountTable[k-1]
	} else {
		discount = params.Bls12377MultiExpDiscountTable[dLen-1]
	}
	// Calculate gas and return the result
	return (uint64(k) * params.Bls12377G2MulGas * discount) / 1000
}

func (c *bls12377G2MultiExp) Run(input []byte, caller common.Address, evm *EVM, gas uint64) ([]byte, uint64, error) {
	// Implements EIP-2539 G2MultiExp precompile logic
	// > G2 multiplication call expects `288*k` bytes as an input that is interpreted as byte concatenation of `k` slices each of them being a byte concatenation of encoding of G2 point (`256` bytes) and encoding of a scalar value (`32` bytes).
	// > Output is an encoding of multiexponentiation operation result - single G2 point (`256` bytes).
	k := len(input) / 288
	if len(input) == 0 || len(input)%288 != 0 {
		return nil, gas, errBLS12377InvalidInputLength
	}
	var err error
	points := make([]*bls12377.PointG2, k)
	scalars := make([]*big.Int, k)

	// Initialize G2
	g := bls12377.NewG2()

	// Decode point scalar pairs
	for i := 0; i < k; i++ {
		off := 288 * i
		t0, t1, t2 := off, off+256, off+288
		// Decode G1 point
		if points[i], err = g.DecodePoint(input[t0:t1]); err != nil {
			return nil, gas, err
		}
		// Decode scalar value
		scalars[i] = new(big.Int).SetBytes(input[t1:t2])
	}

	// Compute r = e_0 * p_0 + e_1 * p_1 + ... + e_(k-1) * p_(k-1)
	r := g.New()
	g.MultiExp(r, points, scalars)

	// Encode the G2 point to 256 bytes.
	return g.EncodePoint(r), gas, nil
}

// bls12377Pairing implements EIP-2539 Pairing precompile.
type bls12377Pairing struct{}

// RequiredGas returns the gas required to execute the pre-compiled contract.
func (c *bls12377Pairing) RequiredGas(input []byte) uint64 {
	return params.Bls12377PairingBaseGas + uint64(len(input)/384)*params.Bls12377PairingPerPairGas
}

func (c *bls12377Pairing) Run(input []byte, caller common.Address, evm *EVM, gas uint64) ([]byte, uint64, error) {
	// Implements EIP-2539 Pairing precompile logic.
	// > Pairing call expects `384*k` bytes as an inputs that is interpreted as byte concatenation of `k` slices. Each slice has the following structure:
	// > - `128` bytes of G1 point encoding
	// > - `256` bytes of G2 point encoding
	// > Output is a `32` bytes where last single byte is `0x01` if pairing result is equal to multiplicative identity in a pairing target field and `0x00` otherwise
	// > (which is equivalent of Big Endian encoding of Solidity values `uint256(1)` and `uin256(0)` respectively).
	k := len(input) / 384
	if len(input) == 0 || len(input)%384 != 0 {
		return nil, gas, errBLS12377InvalidInputLength
	}

	// Initialize BLS12-377 pairing engine
	e := bls12377.NewPairingEngine()
	g1, g2 := e.G1, e.G2

	// Decode pairs
	for i := 0; i < k; i++ {
		off := 384 * i
		t0, t1, t2 := off, off+128, off+384

		// Decode G1 point
		p1, err := g1.DecodePoint(input[t0:t1])
		if err != nil {
			return nil, gas, err
		}
		// Decode G2 point
		p2, err := g2.DecodePoint(input[t1:t2])
		if err != nil {
			return nil, gas, err
		}

		// 'point is on curve' check already done,
		// Here we need to apply subgroup checks.
		if !g1.InCorrectSubgroup(p1) {
			return nil, gas, errBLS12377G1PointSubgroup
		}
		if !g2.InCorrectSubgroup(p2) {
			return nil, gas, errBLS12377G2PointSubgroup
		}

		// Update pairing engine with G1 and G2 ponits
		e.AddPair(p1, p2)
	}
	// Prepare 32 byte output
	out := make([]byte, 32)

	// Compute pairing and set the result
	if e.Check() {
		out[31] = 1
	}
	return out, gas, nil
}<|MERGE_RESOLUTION|>--- conflicted
+++ resolved
@@ -76,9 +76,6 @@
 	hashHeaderAddress            = celoPrecompileAddress(9)
 	getParentSealBitmapAddress   = celoPrecompileAddress(10)
 	getVerifiedSealBitmapAddress = celoPrecompileAddress(11)
-<<<<<<< HEAD
-	getValidatorBLSAddress       = celoPrecompileAddress(14)
-=======
 	cip20HashFunctionsAddress    = celoPrecompileAddress(12)
 	// BLS12-377
 	bls12377G1AddAddress      = celoPrecompileAddress(13)
@@ -88,7 +85,7 @@
 	bls12377G2MulAddress      = celoPrecompileAddress(17)
 	bls12377G2MultiExpAddress = celoPrecompileAddress(18)
 	bls12377PairingAddress    = celoPrecompileAddress(19)
->>>>>>> dc331da7
+	getValidatorBLSAddress    = celoPrecompileAddress(20)
 )
 
 // PrecompiledContractsByzantium contains the default set of pre-compiled Ethereum
@@ -141,19 +138,16 @@
 	hashHeaderAddress:            &hashHeader{},
 	getParentSealBitmapAddress:   &getParentSealBitmap{},
 	getVerifiedSealBitmapAddress: &getVerifiedSealBitmap{},
-<<<<<<< HEAD
 	// TODO(mrsmkl): there will probably be something like PrecompiledContractsDonut
-	getValidatorBLSAddress: &getValidatorBLS{},
-=======
-	cip20HashFunctionsAddress:    &cip20HashFunctions{},
-	bls12377G1AddAddress:         &bls12377G1Add{},
-	bls12377G1MulAddress:         &bls12377G1Mul{},
-	bls12377G1MultiExpAddress:    &bls12377G1MultiExp{},
-	bls12377G2AddAddress:         &bls12377G2Add{},
-	bls12377G2MulAddress:         &bls12377G2Mul{},
-	bls12377G2MultiExpAddress:    &bls12377G2MultiExp{},
-	bls12377PairingAddress:       &bls12377Pairing{},
->>>>>>> dc331da7
+	getValidatorBLSAddress:    &getValidatorBLS{},
+	cip20HashFunctionsAddress: &cip20HashFunctions{},
+	bls12377G1AddAddress:      &bls12377G1Add{},
+	bls12377G1MulAddress:      &bls12377G1Mul{},
+	bls12377G1MultiExpAddress: &bls12377G1MultiExp{},
+	bls12377G2AddAddress:      &bls12377G2Add{},
+	bls12377G2MulAddress:      &bls12377G2Mul{},
+	bls12377G2MultiExpAddress: &bls12377G2MultiExp{},
+	bls12377PairingAddress:    &bls12377Pairing{},
 }
 
 // RunPrecompiledContract runs and evaluates the output of a precompiled contract.

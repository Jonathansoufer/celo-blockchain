// Copyright 2014 The go-ethereum Authors
// This file is part of the go-ethereum library.
//
// The go-ethereum library is free software: you can redistribute it and/or modify
// it under the terms of the GNU Lesser General Public License as published by
// the Free Software Foundation, either version 3 of the License, or
// (at your option) any later version.
//
// The go-ethereum library is distributed in the hope that it will be useful,
// but WITHOUT ANY WARRANTY; without even the implied warranty of
// MERCHANTABILITY or FITNESS FOR A PARTICULAR PURPOSE. See the
// GNU Lesser General Public License for more details.
//
// You should have received a copy of the GNU Lesser General Public License
// along with the go-ethereum library. If not, see <http://www.gnu.org/licenses/>.

package vm

import (
	"crypto/sha256"
	"encoding/binary"
	"errors"
	"fmt"
	"math/big"

	//nolint:goimports
	"github.com/celo-org/celo-blockchain/common"
	"github.com/celo-org/celo-blockchain/common/hexutil"
	"github.com/celo-org/celo-blockchain/common/math"
	"github.com/celo-org/celo-blockchain/core/types"
	"github.com/celo-org/celo-blockchain/crypto"
	"github.com/celo-org/celo-blockchain/crypto/blake2b"
	blscrypto "github.com/celo-org/celo-blockchain/crypto/bls"
	"github.com/celo-org/celo-blockchain/crypto/bls12377"
	"github.com/celo-org/celo-blockchain/crypto/bls12381"
	"github.com/celo-org/celo-blockchain/crypto/bn256"
	"github.com/celo-org/celo-blockchain/log"
	"github.com/celo-org/celo-blockchain/params"
	"github.com/celo-org/celo-blockchain/rlp"
	"github.com/celo-org/celo-bls-go/bls"
	ed25519 "github.com/hdevalence/ed25519consensus"

	//lint:ignore SA1019 Needed for precompile
	"golang.org/x/crypto/ripemd160"
)

// PrecompiledContract is the basic interface for native Go contracts. The implementation
// requires a deterministic gas count based on the input size of the Run method of the
// contract.
type PrecompiledContract interface {
	RequiredGas(input []byte) uint64                                                       // RequiredGas calculates the contract gas use
	Run(input []byte, caller common.Address, evm *EVM, gas uint64) ([]byte, uint64, error) // Run runs the precompiled contract
}

// PrecompiledContractsHomestead contains the default set of pre-compiled Ethereum
// contracts used in the Frontier and Homestead releases.
var PrecompiledContractsHomestead = map[common.Address]PrecompiledContract{
	common.BytesToAddress([]byte{1}): &ecrecover{},
	common.BytesToAddress([]byte{2}): &sha256hash{},
	common.BytesToAddress([]byte{3}): &ripemd160hash{},
	common.BytesToAddress([]byte{4}): &dataCopy{},
}

func celoPrecompileAddress(index byte) common.Address {
	return common.BytesToAddress(append([]byte{0}, (celoPrecompiledContractsAddressOffset - index)))
}

var (
	celoPrecompiledContractsAddressOffset = byte(0xff)

	transferAddress              = celoPrecompileAddress(2)
	fractionMulExpAddress        = celoPrecompileAddress(3)
	proofOfPossessionAddress     = celoPrecompileAddress(4)
	getValidatorAddress          = celoPrecompileAddress(5)
	numberValidatorsAddress      = celoPrecompileAddress(6)
	epochSizeAddress             = celoPrecompileAddress(7)
	blockNumberFromHeaderAddress = celoPrecompileAddress(8)
	hashHeaderAddress            = celoPrecompileAddress(9)
	getParentSealBitmapAddress   = celoPrecompileAddress(10)
	getVerifiedSealBitmapAddress = celoPrecompileAddress(11)

	// New in Donut
	ed25519Address           = celoPrecompileAddress(12)
	b12_381G1AddAddress      = celoPrecompileAddress(13)
	b12_381G1MulAddress      = celoPrecompileAddress(14)
	b12_381G1MultiExpAddress = celoPrecompileAddress(15)
	b12_381G2AddAddress      = celoPrecompileAddress(16)
	b12_381G2MulAddress      = celoPrecompileAddress(17)
	b12_381G2MultiExpAddress = celoPrecompileAddress(18)
	b12_381PairingAddress    = celoPrecompileAddress(19)
	b12_381MapFpToG1Address  = celoPrecompileAddress(20)
	b12_381MapFp2ToG2Address = celoPrecompileAddress(21)
	b12_377G1AddAddress      = celoPrecompileAddress(22)
	b12_377G1MulAddress      = celoPrecompileAddress(23)
	b12_377G1MultiExpAddress = celoPrecompileAddress(24)
	b12_377G2AddAddress      = celoPrecompileAddress(25)
	b12_377G2MulAddress      = celoPrecompileAddress(26)
	b12_377G2MultiExpAddress = celoPrecompileAddress(27)
	b12_377PairingAddress    = celoPrecompileAddress(28)
	cip20Address             = celoPrecompileAddress(29)
	cip26Address             = celoPrecompileAddress(30)
)

// PrecompiledContractsByzantium contains the default set of pre-compiled Ethereum
// contracts used in the Byzantium release.
var PrecompiledContractsByzantium = map[common.Address]PrecompiledContract{
	common.BytesToAddress([]byte{1}): &ecrecover{},
	common.BytesToAddress([]byte{2}): &sha256hash{},
	common.BytesToAddress([]byte{3}): &ripemd160hash{},
	common.BytesToAddress([]byte{4}): &dataCopy{},
	common.BytesToAddress([]byte{5}): &bigModExp{},
	common.BytesToAddress([]byte{6}): &bn256AddByzantium{},
	common.BytesToAddress([]byte{7}): &bn256ScalarMulByzantium{},
	common.BytesToAddress([]byte{8}): &bn256PairingByzantium{},

	// Celo Precompiled Contracts
	transferAddress:              &transfer{},
	fractionMulExpAddress:        &fractionMulExp{},
	proofOfPossessionAddress:     &proofOfPossession{},
	getValidatorAddress:          &getValidator{},
	numberValidatorsAddress:      &numberValidators{},
	epochSizeAddress:             &epochSize{},
	blockNumberFromHeaderAddress: &blockNumberFromHeader{},
	hashHeaderAddress:            &hashHeader{},
	getParentSealBitmapAddress:   &getParentSealBitmap{},
	getVerifiedSealBitmapAddress: &getVerifiedSealBitmap{},
}

// PrecompiledContractsIstanbul contains the default set of pre-compiled Ethereum
// contracts used in the Istanbul release.
var PrecompiledContractsIstanbul = map[common.Address]PrecompiledContract{
	common.BytesToAddress([]byte{1}): &ecrecover{},
	common.BytesToAddress([]byte{2}): &sha256hash{},
	common.BytesToAddress([]byte{3}): &ripemd160hash{},
	common.BytesToAddress([]byte{4}): &dataCopy{},
	common.BytesToAddress([]byte{5}): &bigModExp{},
	common.BytesToAddress([]byte{6}): &bn256AddIstanbul{},
	common.BytesToAddress([]byte{7}): &bn256ScalarMulIstanbul{},
	common.BytesToAddress([]byte{8}): &bn256PairingIstanbul{},
	common.BytesToAddress([]byte{9}): &blake2F{},

	// Celo Precompiled Contracts
	transferAddress:              &transfer{},
	fractionMulExpAddress:        &fractionMulExp{},
	proofOfPossessionAddress:     &proofOfPossession{},
	getValidatorAddress:          &getValidator{},
	numberValidatorsAddress:      &numberValidators{},
	epochSizeAddress:             &epochSize{},
	blockNumberFromHeaderAddress: &blockNumberFromHeader{},
	hashHeaderAddress:            &hashHeader{},
	getParentSealBitmapAddress:   &getParentSealBitmap{},
	getVerifiedSealBitmapAddress: &getVerifiedSealBitmap{},
}

// PrecompiledContractsDonut contains the default set of pre-compiled Ethereum
// contracts used in the Donit release.
var PrecompiledContractsDonut = map[common.Address]PrecompiledContract{
	common.BytesToAddress([]byte{1}): &ecrecover{},
	common.BytesToAddress([]byte{2}): &sha256hash{},
	common.BytesToAddress([]byte{3}): &ripemd160hash{},
	common.BytesToAddress([]byte{4}): &dataCopy{},
	common.BytesToAddress([]byte{5}): &bigModExp{},
	common.BytesToAddress([]byte{6}): &bn256AddIstanbul{},
	common.BytesToAddress([]byte{7}): &bn256ScalarMulIstanbul{},
	common.BytesToAddress([]byte{8}): &bn256PairingIstanbul{},
	common.BytesToAddress([]byte{9}): &blake2F{},

	// Celo Precompiled Contracts
	transferAddress:              &transfer{},
	fractionMulExpAddress:        &fractionMulExp{},
	proofOfPossessionAddress:     &proofOfPossession{},
	getValidatorAddress:          &getValidator{},
	numberValidatorsAddress:      &numberValidators{},
	epochSizeAddress:             &epochSize{},
	blockNumberFromHeaderAddress: &blockNumberFromHeader{},
	hashHeaderAddress:            &hashHeader{},
	getParentSealBitmapAddress:   &getParentSealBitmap{},
	getVerifiedSealBitmapAddress: &getVerifiedSealBitmap{},

	// New in Donut hard fork
	ed25519Address:           &ed25519Verify{},
	b12_381G1AddAddress:      &bls12381G1Add{},
	b12_381G1MulAddress:      &bls12381G1Mul{},
	b12_381G1MultiExpAddress: &bls12381G1MultiExp{},
	b12_381G2AddAddress:      &bls12381G2Add{},
	b12_381G2MulAddress:      &bls12381G2Mul{},
	b12_381G2MultiExpAddress: &bls12381G2MultiExp{},
	b12_381PairingAddress:    &bls12381Pairing{},
	b12_381MapFpToG1Address:  &bls12381MapG1{},
	b12_381MapFp2ToG2Address: &bls12381MapG2{},
	b12_377G1AddAddress:      &bls12377G1Add{},
	b12_377G1MulAddress:      &bls12377G1Mul{},
	b12_377G1MultiExpAddress: &bls12377G1MultiExp{},
	b12_377G2AddAddress:      &bls12377G2Add{},
	b12_377G2MulAddress:      &bls12377G2Mul{},
	b12_377G2MultiExpAddress: &bls12377G2MultiExp{},
	b12_377PairingAddress:    &bls12377Pairing{},
	cip20Address:             &cip20HashFunctions{Cip20HashesDonut},
	cip26Address:             &getValidatorBLS{},
}

// RunPrecompiledContract runs and evaluates the output of a precompiled contract.
func RunPrecompiledContract(p PrecompiledContract, input []byte, contract *Contract, evm *EVM) (ret []byte, err error) {
	log.Trace("Running precompiled contract", "codeaddr", contract.CodeAddr, "input", input, "caller", contract.CallerAddress, "gas", contract.Gas)
	ret, gas, err := p.Run(input, contract.CallerAddress, evm, contract.Gas)
	contract.UseGas(contract.Gas - gas)
	log.Trace("Finished running precompiled contract", "codeaddr", contract.CodeAddr, "input", input, "caller", contract.CallerAddress, "gas", contract.Gas, "gas_left", gas)
	return ret, err
}

func debitRequiredGas(p PrecompiledContract, input []byte, gas uint64) (uint64, error) {
	requiredGas := p.RequiredGas(input)
	if requiredGas > gas {
		return gas, ErrOutOfGas
	}
	return gas - requiredGas, nil
}

// ECRECOVER implemented as a native contract.
type ecrecover struct{}

func (c *ecrecover) RequiredGas(input []byte) uint64 {
	return params.EcrecoverGas
}

func (c *ecrecover) Run(input []byte, caller common.Address, evm *EVM, gas uint64) ([]byte, uint64, error) {
	gas, err := debitRequiredGas(c, input, gas)
	if err != nil {
		return nil, gas, err
	}

	const ecRecoverInputLength = 128

	input = common.RightPadBytes(input, ecRecoverInputLength)
	// "input" is (hash, v, r, s), each 32 bytes
	// but for ecrecover we want (r, s, v)

	r := new(big.Int).SetBytes(input[64:96])
	s := new(big.Int).SetBytes(input[96:128])
	v := input[63] - 27

	// tighter sig s values input homestead only apply to tx sigs
	if !allZero(input[32:63]) || !crypto.ValidateSignatureValues(v, r, s, false) {
		return nil, gas, nil
	}
	// We must make sure not to modify the 'input', so placing the 'v' along with
	// the signature needs to be done on a new allocation
	sig := make([]byte, 65)
	copy(sig, input[64:128])
	sig[64] = v
	// v needs to be at the end for libsecp256k1
	pubKey, err := crypto.Ecrecover(input[:32], sig)
	// make sure the public key is a valid one
	if err != nil {
		return nil, gas, nil
	}

	// the first byte of pubkey is bitcoin heritage
	return common.LeftPadBytes(crypto.Keccak256(pubKey[1:])[12:], 32), gas, nil
}

// SHA256 implemented as a native contract.
type sha256hash struct{}

// RequiredGas returns the gas required to execute the pre-compiled contract.
//
// This method does not require any overflow checking as the input size gas costs
// required for anything significant is so high it's impossible to pay for.
func (c *sha256hash) RequiredGas(input []byte) uint64 {
	return uint64(len(input)+31)/32*params.Sha256PerWordGas + params.Sha256BaseGas
}
func (c *sha256hash) Run(input []byte, caller common.Address, evm *EVM, gas uint64) ([]byte, uint64, error) {
	gas, err := debitRequiredGas(c, input, gas)
	if err != nil {
		return nil, gas, err
	}

	h := sha256.Sum256(input)
	return h[:], gas, nil
}

// RIPEMD160 implemented as a native contract.
type ripemd160hash struct{}

// RequiredGas returns the gas required to execute the pre-compiled contract.
//
// This method does not require any overflow checking as the input size gas costs
// required for anything significant is so high it's impossible to pay for.
func (c *ripemd160hash) RequiredGas(input []byte) uint64 {
	return uint64(len(input)+31)/32*params.Ripemd160PerWordGas + params.Ripemd160BaseGas
}
func (c *ripemd160hash) Run(input []byte, caller common.Address, evm *EVM, gas uint64) ([]byte, uint64, error) {
	gas, err := debitRequiredGas(c, input, gas)
	if err != nil {
		return nil, gas, err
	}

	ripemd := ripemd160.New()
	ripemd.Write(input)
	return common.LeftPadBytes(ripemd.Sum(nil), 32), gas, nil
}

// data copy implemented as a native contract.
type dataCopy struct{}

// RequiredGas returns the gas required to execute the pre-compiled contract.
//
// This method does not require any overflow checking as the input size gas costs
// required for anything significant is so high it's impossible to pay for.
func (c *dataCopy) RequiredGas(input []byte) uint64 {
	return uint64(len(input)+31)/32*params.IdentityPerWordGas + params.IdentityBaseGas
}
func (c *dataCopy) Run(input []byte, caller common.Address, evm *EVM, gas uint64) ([]byte, uint64, error) {
	gas, err := debitRequiredGas(c, input, gas)
	if err != nil {
		return nil, gas, err
	}

	return input, gas, nil
}

// bigModExp implements a native big integer exponential modular operation.
type bigModExp struct{}

var (
	big1      = big.NewInt(1)
	big4      = big.NewInt(4)
	big8      = big.NewInt(8)
	big16     = big.NewInt(16)
	big32     = big.NewInt(32)
	big64     = big.NewInt(64)
	big96     = big.NewInt(96)
	big480    = big.NewInt(480)
	big1024   = big.NewInt(1024)
	big3072   = big.NewInt(3072)
	big199680 = big.NewInt(199680)
)

// RequiredGas returns the gas required to execute the pre-compiled contract.
func (c *bigModExp) RequiredGas(input []byte) uint64 {
	var (
		baseLen = new(big.Int).SetBytes(getData(input, 0, 32))
		expLen  = new(big.Int).SetBytes(getData(input, 32, 32))
		modLen  = new(big.Int).SetBytes(getData(input, 64, 32))
	)
	if len(input) > 96 {
		input = input[96:]
	} else {
		input = input[:0]
	}
	// Retrieve the head 32 bytes of exp for the adjusted exponent length
	var expHead *big.Int
	if big.NewInt(int64(len(input))).Cmp(baseLen) <= 0 {
		expHead = new(big.Int)
	} else {
		if expLen.Cmp(big32) > 0 {
			expHead = new(big.Int).SetBytes(getData(input, baseLen.Uint64(), 32))
		} else {
			expHead = new(big.Int).SetBytes(getData(input, baseLen.Uint64(), expLen.Uint64()))
		}
	}
	// Calculate the adjusted exponent length
	var msb int
	if bitlen := expHead.BitLen(); bitlen > 0 {
		msb = bitlen - 1
	}
	adjExpLen := new(big.Int)
	if expLen.Cmp(big32) > 0 {
		adjExpLen.Sub(expLen, big32)
		adjExpLen.Mul(big8, adjExpLen)
	}
	adjExpLen.Add(adjExpLen, big.NewInt(int64(msb)))

	// Calculate the gas cost of the operation
	gas := new(big.Int).Set(math.BigMax(modLen, baseLen))
	switch {
	case gas.Cmp(big64) <= 0:
		gas.Mul(gas, gas)
	case gas.Cmp(big1024) <= 0:
		gas = new(big.Int).Add(
			new(big.Int).Div(new(big.Int).Mul(gas, gas), big4),
			new(big.Int).Sub(new(big.Int).Mul(big96, gas), big3072),
		)
	default:
		gas = new(big.Int).Add(
			new(big.Int).Div(new(big.Int).Mul(gas, gas), big16),
			new(big.Int).Sub(new(big.Int).Mul(big480, gas), big199680),
		)
	}
	gas.Mul(gas, math.BigMax(adjExpLen, big1))
	gas.Div(gas, new(big.Int).SetUint64(params.ModExpQuadCoeffDiv))

	if gas.BitLen() > 64 {
		return math.MaxUint64
	}
	return gas.Uint64()
}

func (c *bigModExp) Run(input []byte, caller common.Address, evm *EVM, gas uint64) ([]byte, uint64, error) {
	gas, err := debitRequiredGas(c, input, gas)
	if err != nil {
		return nil, gas, err
	}

	var (
		baseLen = new(big.Int).SetBytes(getData(input, 0, 32)).Uint64()
		expLen  = new(big.Int).SetBytes(getData(input, 32, 32)).Uint64()
		modLen  = new(big.Int).SetBytes(getData(input, 64, 32)).Uint64()
	)
	if len(input) > 96 {
		input = input[96:]
	} else {
		input = input[:0]
	}
	// Handle a special case when both the base and mod length is zero
	if baseLen == 0 && modLen == 0 {
		return []byte{}, gas, nil
	}
	// Retrieve the operands and execute the exponentiation
	var (
		base = new(big.Int).SetBytes(getData(input, 0, baseLen))
		exp  = new(big.Int).SetBytes(getData(input, baseLen, expLen))
		mod  = new(big.Int).SetBytes(getData(input, baseLen+expLen, modLen))
	)
	if mod.BitLen() == 0 {
		// Modulo 0 is undefined, return zero
		return common.LeftPadBytes([]byte{}, int(modLen)), gas, nil
	}
	return common.LeftPadBytes(base.Exp(base, exp, mod).Bytes(), int(modLen)), gas, nil
}

// newCurvePoint unmarshals a binary blob into a bn256 elliptic curve point,
// returning it, or an error if the point is invalid.
func newCurvePoint(blob []byte) (*bn256.G1, error) {
	p := new(bn256.G1)
	if _, err := p.Unmarshal(blob); err != nil {
		return nil, err
	}
	return p, nil
}

// newTwistPoint unmarshals a binary blob into a bn256 elliptic curve point,
// returning it, or an error if the point is invalid.
func newTwistPoint(blob []byte) (*bn256.G2, error) {
	p := new(bn256.G2)
	if _, err := p.Unmarshal(blob); err != nil {
		return nil, err
	}
	return p, nil
}

// runBn256Add implements the Bn256Add precompile, referenced by both
// Byzantium and Istanbul operations.
func runBn256Add(input []byte, caller common.Address, evm *EVM, gas uint64) ([]byte, uint64, error) {
	x, err := newCurvePoint(getData(input, 0, 64))
	if err != nil {
		return nil, gas, err
	}
	y, err := newCurvePoint(getData(input, 64, 64))
	if err != nil {
		return nil, gas, err
	}
	res := new(bn256.G1)
	res.Add(x, y)
	return res.Marshal(), gas, nil
}

// bn256Add implements a native elliptic curve point addition conforming to
// Istanbul consensus rules.
type bn256AddIstanbul struct{}

// RequiredGas returns the gas required to execute the pre-compiled contract.
func (c *bn256AddIstanbul) RequiredGas(input []byte) uint64 {
	return params.Bn256AddGasIstanbul
}

func (c *bn256AddIstanbul) Run(input []byte, caller common.Address, evm *EVM, gas uint64) ([]byte, uint64, error) {
	gas, err := debitRequiredGas(c, input, gas)
	if err != nil {
		return nil, gas, err
	}
	return runBn256Add(input, caller, evm, gas)
}

// bn256AddByzantium implements a native elliptic curve point addition
// conforming to Byzantium consensus rules.
type bn256AddByzantium struct{}

// RequiredGas returns the gas required to execute the pre-compiled contract.
func (c *bn256AddByzantium) RequiredGas(input []byte) uint64 {
	return params.Bn256AddGasByzantium
}

func (c *bn256AddByzantium) Run(input []byte, caller common.Address, evm *EVM, gas uint64) ([]byte, uint64, error) {
	gas, err := debitRequiredGas(c, input, gas)
	if err != nil {
		return nil, gas, err
	}
	return runBn256Add(input, caller, evm, gas)
}

// runBn256ScalarMul implements the Bn256ScalarMul precompile, referenced by
// both Byzantium and Istanbul operations.
func runBn256ScalarMul(input []byte, caller common.Address, evm *EVM, gas uint64) ([]byte, uint64, error) {
	p, err := newCurvePoint(getData(input, 0, 64))
	if err != nil {
		return nil, gas, err
	}
	res := new(bn256.G1)
	res.ScalarMult(p, new(big.Int).SetBytes(getData(input, 64, 32)))
	return res.Marshal(), gas, nil
}

// bn256ScalarMulIstanbul implements a native elliptic curve scalar
// multiplication conforming to Istanbul consensus rules.
type bn256ScalarMulIstanbul struct{}

// RequiredGas returns the gas required to execute the pre-compiled contract.
func (c *bn256ScalarMulIstanbul) RequiredGas(input []byte) uint64 {
	return params.Bn256ScalarMulGasIstanbul
}

func (c *bn256ScalarMulIstanbul) Run(input []byte, caller common.Address, evm *EVM, gas uint64) ([]byte, uint64, error) {
	gas, err := debitRequiredGas(c, input, gas)
	if err != nil {
		return nil, gas, err
	}
	return runBn256ScalarMul(input, caller, evm, gas)
}

// bn256ScalarMulByzantium implements a native elliptic curve scalar
// multiplication conforming to Byzantium consensus rules.
type bn256ScalarMulByzantium struct{}

// RequiredGas returns the gas required to execute the pre-compiled contract.
func (c *bn256ScalarMulByzantium) RequiredGas(input []byte) uint64 {
	return params.Bn256ScalarMulGasByzantium
}

func (c *bn256ScalarMulByzantium) Run(input []byte, caller common.Address, evm *EVM, gas uint64) ([]byte, uint64, error) {
	gas, err := debitRequiredGas(c, input, gas)
	if err != nil {
		return nil, gas, err
	}
	return runBn256ScalarMul(input, caller, evm, gas)
}

var (
	// true32Byte is returned if the bn256 pairing check succeeds.
	true32Byte = []byte{0, 0, 0, 0, 0, 0, 0, 0, 0, 0, 0, 0, 0, 0, 0, 0, 0, 0, 0, 0, 0, 0, 0, 0, 0, 0, 0, 0, 0, 0, 0, 1}

	// false32Byte is returned if the bn256 pairing check fails.
	false32Byte = make([]byte, 32)

	// errBadPairingInput is returned if the bn256 pairing input is invalid.
	errBadPairingInput = errors.New("bad elliptic curve pairing size")
)

// runBn256Pairing implements the Bn256Pairing precompile, referenced by both
// Byzantium and Istanbul operations.
func runBn256Pairing(input []byte, caller common.Address, evm *EVM, gas uint64) ([]byte, uint64, error) {
	// Handle some corner cases cheaply
	if len(input)%192 > 0 {
		return nil, gas, errBadPairingInput
	}
	// Convert the input into a set of coordinates
	var (
		cs []*bn256.G1
		ts []*bn256.G2
	)
	for i := 0; i < len(input); i += 192 {
		c, err := newCurvePoint(input[i : i+64])
		if err != nil {
			return nil, gas, err
		}
		t, err := newTwistPoint(input[i+64 : i+192])
		if err != nil {
			return nil, gas, err
		}
		cs = append(cs, c)
		ts = append(ts, t)
	}
	// Execute the pairing checks and return the results
	if bn256.PairingCheck(cs, ts) {
		return true32Byte, gas, nil
	}
	return false32Byte, gas, nil
}

// Native transfer contract to make Celo Gold ERC20 compatible.
type transfer struct{}

func (c *transfer) RequiredGas(input []byte) uint64 {
	return params.CallValueTransferGas
}

func (c *transfer) Run(input []byte, caller common.Address, evm *EVM, gas uint64) ([]byte, uint64, error) {
	gas, err := debitRequiredGas(c, input, gas)
	if err != nil {
		return nil, gas, err
	}
	celoGoldAddress, err := GetRegisteredAddressWithEvm(params.GoldTokenRegistryId, evm)
	if err != nil {
		return nil, gas, err
	}

	// input is comprised of 3 arguments:
	//   from:  32 bytes representing the address of the sender
	//   to:    32 bytes representing the address of the recipient
	//   value: 32 bytes, a 256 bit integer representing the amount of Celo Gold to transfer
	// 3 arguments x 32 bytes each = 96 bytes total input
	if len(input) < 96 {
		return nil, gas, ErrInputLength
	}

	if caller != *celoGoldAddress {
		return nil, gas, fmt.Errorf("Unable to call transfer from unpermissioned address")
	}
	from := common.BytesToAddress(input[0:32])
	to := common.BytesToAddress(input[32:64])

	var parsed bool
	value, parsed := math.ParseBig256(hexutil.Encode(input[64:96]))
	if !parsed {
		return nil, gas, fmt.Errorf("Error parsing transfer: unable to parse value from " + hexutil.Encode(input[64:96]))
	}

	if from == common.ZeroAddress {
		// Mint case: Create cGLD out of thin air
		evm.StateDB.AddBalance(to, value)
	} else {
		// Fail if we're trying to transfer more than the available balance
		if !evm.Context.CanTransfer(evm.StateDB, from, value) {
			return nil, gas, ErrInsufficientBalance
		}

		gas, err = evm.TobinTransfer(evm.StateDB, from, to, gas, value)
	}

	return input, gas, err
}

// computes a * (b ^ exponent) to `decimals` places of precision, where a and b are fractions
type fractionMulExp struct{}

func max(x, y int64) int64 {
	if x < y {
		return y
	}
	return x
}

func (c *fractionMulExp) RequiredGas(input []byte) uint64 {
	if len(input) < 192 {
		return params.FractionMulExpGas
	}
	exponent, parsed := math.ParseBig256(hexutil.Encode(input[128:160]))
	if !parsed {
		return params.FractionMulExpGas
	}
	decimals, parsed := math.ParseBig256(hexutil.Encode(input[160:192]))
	if !parsed {
		return params.FractionMulExpGas
	}
	if !decimals.IsInt64() || !exponent.IsInt64() {
		return params.FractionMulExpGas
	}

	numbers := max(decimals.Int64(), exponent.Int64())

	if numbers > 100000 {
		return params.FractionMulExpGas
	}

	gas := params.FractionMulExpGas

	for numbers > 10 {
		gas = gas * 3
		numbers = numbers / 2
	}

	return gas
}

func (c *fractionMulExp) Run(input []byte, caller common.Address, evm *EVM, gas uint64) ([]byte, uint64, error) {
	gas, err := debitRequiredGas(c, input, gas)
	if err != nil {
		return nil, gas, err
	}

	// input is comprised of 6 arguments:
	//   aNumerator:   32 bytes, 256 bit integer, numerator for the first fraction (a)
	//   aDenominator: 32 bytes, 256 bit integer, denominator for the first fraction (a)
	//   bNumerator:   32 bytes, 256 bit integer, numerator for the second fraction (b)
	//   bDenominator: 32 bytes, 256 bit integer, denominator for the second fraction (b)
	//   exponent:     32 bytes, 256 bit integer, exponent to raise the second fraction (b) to
	//   decimals:     32 bytes, 256 bit integer, places of precision
	//
	// 6 args x 32 bytes each = 192 bytes total input length
	if len(input) < 192 {
		return nil, gas, ErrInputLength
	}

	parseErrorStr := "Error parsing input: unable to parse %s value from %s"

	aNumerator, parsed := math.ParseBig256(hexutil.Encode(input[0:32]))
	if !parsed {
		return nil, gas, fmt.Errorf(parseErrorStr, "aNumerator", hexutil.Encode(input[0:32]))
	}

	aDenominator, parsed := math.ParseBig256(hexutil.Encode(input[32:64]))
	if !parsed {
		return nil, gas, fmt.Errorf(parseErrorStr, "aDenominator", hexutil.Encode(input[32:64]))
	}

	bNumerator, parsed := math.ParseBig256(hexutil.Encode(input[64:96]))
	if !parsed {
		return nil, gas, fmt.Errorf(parseErrorStr, "bNumerator", hexutil.Encode(input[64:96]))
	}

	bDenominator, parsed := math.ParseBig256(hexutil.Encode(input[96:128]))
	if !parsed {
		return nil, gas, fmt.Errorf(parseErrorStr, "bDenominator", hexutil.Encode(input[96:128]))
	}

	exponent, parsed := math.ParseBig256(hexutil.Encode(input[128:160]))
	if !parsed {
		return nil, gas, fmt.Errorf(parseErrorStr, "exponent", hexutil.Encode(input[128:160]))
	}

	decimals, parsed := math.ParseBig256(hexutil.Encode(input[160:192]))
	if !parsed {
		return nil, gas, fmt.Errorf(parseErrorStr, "decimals", hexutil.Encode(input[160:192]))
	}

	// Handle passing of zero denominators
	if aDenominator == big.NewInt(0) || bDenominator == big.NewInt(0) {
		return nil, gas, fmt.Errorf("Input Error: Denominator of zero provided!")
	}

	if !decimals.IsInt64() || !exponent.IsInt64() || max(decimals.Int64(), exponent.Int64()) > 100000 {
		return nil, gas, fmt.Errorf("Input Error: Decimals or exponent too large")
	}

	numeratorExp := new(big.Int).Mul(aNumerator, new(big.Int).Exp(bNumerator, exponent, nil))
	denominatorExp := new(big.Int).Mul(aDenominator, new(big.Int).Exp(bDenominator, exponent, nil))

	decimalAdjustment := new(big.Int).Exp(big.NewInt(10), decimals, nil)

	numeratorDecimalAdjusted := new(big.Int).Div(new(big.Int).Mul(numeratorExp, decimalAdjustment), denominatorExp).Bytes()
	denominatorDecimalAdjusted := decimalAdjustment.Bytes()

	numeratorPadded := common.LeftPadBytes(numeratorDecimalAdjusted, 32)
	denominatorPadded := common.LeftPadBytes(denominatorDecimalAdjusted, 32)

	return append(numeratorPadded, denominatorPadded...), gas, nil
}

type proofOfPossession struct{}

func (c *proofOfPossession) RequiredGas(input []byte) uint64 {
	return params.ProofOfPossessionGas
}

func (c *proofOfPossession) Run(input []byte, caller common.Address, evm *EVM, gas uint64) ([]byte, uint64, error) {
	gas, err := debitRequiredGas(c, input, gas)
	if err != nil {
		return nil, gas, err
	}

	// input is comprised of 3 arguments:
	//   address:   20 bytes, an address used to generate the proof-of-possession
	//   publicKey: 96 bytes, representing the public key (defined as a const in bls package)
	//   signature: 48 bytes, representing the signature on `address` (defined as a const in bls package)
	// the total length of input required is the sum of these constants
	if len(input) != common.AddressLength+blscrypto.PUBLICKEYBYTES+blscrypto.SIGNATUREBYTES {
		return nil, gas, ErrInputLength
	}
	addressBytes := input[:common.AddressLength]

	publicKeyBytes := input[common.AddressLength : common.AddressLength+blscrypto.PUBLICKEYBYTES]
	publicKey, err := bls.DeserializePublicKeyCached(publicKeyBytes)
	if err != nil {
		return nil, gas, err
	}
	defer publicKey.Destroy()

	signatureBytes := input[common.AddressLength+blscrypto.PUBLICKEYBYTES : common.AddressLength+blscrypto.PUBLICKEYBYTES+blscrypto.SIGNATUREBYTES]
	signature, err := bls.DeserializeSignature(signatureBytes)
	if err != nil {
		return nil, gas, err
	}
	defer signature.Destroy()

	err = publicKey.VerifyPoP(addressBytes, signature)
	if err != nil {
		return nil, gas, err
	}

	return true32Byte, gas, nil
}

// bn256PairingIstanbul implements a pairing pre-compile for the bn256 curve
// conforming to Istanbul consensus rules.
type bn256PairingIstanbul struct{}

// RequiredGas returns the gas required to execute the pre-compiled contract.
func (c *bn256PairingIstanbul) RequiredGas(input []byte) uint64 {
	return params.Bn256PairingBaseGasIstanbul + uint64(len(input)/192)*params.Bn256PairingPerPointGasIstanbul
}

func (c *bn256PairingIstanbul) Run(input []byte, caller common.Address, evm *EVM, gas uint64) ([]byte, uint64, error) {
	gas, err := debitRequiredGas(c, input, gas)
	if err != nil {
		return nil, gas, err
	}
	return runBn256Pairing(input, caller, evm, gas)
}

// bn256PairingByzantium implements a pairing pre-compile for the bn256 curve
// conforming to Byzantium consensus rules.
type bn256PairingByzantium struct{}

// RequiredGas returns the gas required to execute the pre-compiled contract.
func (c *bn256PairingByzantium) RequiredGas(input []byte) uint64 {
	return params.Bn256PairingBaseGasByzantium + uint64(len(input)/192)*params.Bn256PairingPerPointGasByzantium
}

func (c *bn256PairingByzantium) Run(input []byte, caller common.Address, evm *EVM, gas uint64) ([]byte, uint64, error) {
	gas, err := debitRequiredGas(c, input, gas)
	if err != nil {
		return nil, gas, err
	}
	return runBn256Pairing(input, caller, evm, gas)
}

type blake2F struct{}

func (c *blake2F) RequiredGas(input []byte) uint64 {
	// If the input is malformed, we can't calculate the gas, return 0 and let the
	// actual call choke and fault.
	if len(input) != blake2FInputLength {
		return 0
	}
	return uint64(binary.BigEndian.Uint32(input[0:4]))
}

const (
	blake2FInputLength        = 213
	blake2FFinalBlockBytes    = byte(1)
	blake2FNonFinalBlockBytes = byte(0)
)

var (
	errBlake2FInvalidInputLength = errors.New("invalid input length")
	errBlake2FInvalidFinalFlag   = errors.New("invalid final flag")
)

<<<<<<< HEAD
func (c *blake2F) Run(input []byte, caller common.Address, evm *EVM, gas uint64) ([]byte, uint64, error) {
	gas, err := debitRequiredGas(c, input, gas)
	if err != nil {
		return nil, gas, err
	}
	// Make sure the input is valid (correct lenth and final flag)
=======
func (c *blake2F) Run(input []byte) ([]byte, error) {
	// Make sure the input is valid (correct length and final flag)
>>>>>>> 4f2784b3
	if len(input) != blake2FInputLength {
		return nil, gas, errBlake2FInvalidInputLength
	}
	if input[212] != blake2FNonFinalBlockBytes && input[212] != blake2FFinalBlockBytes {
		return nil, gas, errBlake2FInvalidFinalFlag
	}
	// Parse the input into the Blake2b call parameters
	var (
		rounds = binary.BigEndian.Uint32(input[0:4])
		final  = (input[212] == blake2FFinalBlockBytes)

		h [8]uint64
		m [16]uint64
		t [2]uint64
	)
	for i := 0; i < 8; i++ {
		offset := 4 + i*8
		h[i] = binary.LittleEndian.Uint64(input[offset : offset+8])
	}
	for i := 0; i < 16; i++ {
		offset := 68 + i*8
		m[i] = binary.LittleEndian.Uint64(input[offset : offset+8])
	}
	t[0] = binary.LittleEndian.Uint64(input[196:204])
	t[1] = binary.LittleEndian.Uint64(input[204:212])

	// Execute the compression function, extract and return the result
	blake2b.F(&h, m, t, final, rounds)

	output := make([]byte, 64)
	for i := 0; i < 8; i++ {
		offset := i * 8
		binary.LittleEndian.PutUint64(output[offset:offset+8], h[i])
	}
	return output, gas, nil
}

// ed25519Verify implements a native Ed25519 signature verification.
type ed25519Verify struct{}

// RequiredGas returns the gas required to execute the pre-compiled contract.
func (c *ed25519Verify) RequiredGas(input []byte) uint64 {
	const sha2_512WordLength = 64

	// round up to next whole word
	lengthCeil := len(input) + sha2_512WordLength - 1
	words := uint64(lengthCeil / sha2_512WordLength)
	return params.Ed25519VerifyGas + params.Sha2_512BaseGas + (words * params.Sha2_512PerWordGas)
}

func (c *ed25519Verify) Run(input []byte, caller common.Address, evm *EVM, gas uint64) ([]byte, uint64, error) {
	gas, err := debitRequiredGas(c, input, gas)
	if err != nil {
		return nil, gas, err
	}

	// Setup success/failure return values
	var fail32byte, success32Byte = true32Byte, false32Byte

	// Check if all required arguments are present
	if len(input) < 96 {
		return fail32byte, gas, nil
	}

	publicKey := input[0:32]  // 32 bytes
	signature := input[32:96] // 64 bytes
	message := input[96:]     // arbitrary length

	// Verify the Ed25519 signature against the public key and message
	// https://godoc.org/golang.org/x/crypto/ed25519#Verify
	if ed25519.Verify(publicKey, message, signature) {
		return success32Byte, gas, nil
	}
	return fail32byte, gas, nil
}

type getValidator struct{}

func (c *getValidator) RequiredGas(input []byte) uint64 {
	return params.GetValidatorGas
}

// Return the validators that are required to sign the given, possibly unsealed, block number. If this block is
// the last in an epoch, note that that may mean one or more of those validators may no longer be elected
// for subsequent blocks.
// WARNING: Validator set is always constructed from the canonical chain, therefore this precompile is undefined
// if the engine is aware of a chain with higher total difficulty.
func (c *getValidator) Run(input []byte, caller common.Address, evm *EVM, gas uint64) ([]byte, uint64, error) {
	gas, err := debitRequiredGas(c, input, gas)
	if err != nil {
		return nil, gas, err
	}

	// input is comprised of two arguments:
	//   index: 32 byte integer representing the index of the validator to get
	//   blockNumber: 32 byte integer representing the block number to access
	if len(input) < 64 {
		return nil, gas, ErrInputLength
	}

	index := new(big.Int).SetBytes(input[0:32])

	blockNumber := new(big.Int).SetBytes(input[32:64])
	if blockNumber.Cmp(common.Big0) == 0 {
		// Validator set for the genesis block is empty, so any index is out of bounds.
		return nil, gas, ErrValidatorsOutOfBounds
	}
	if blockNumber.Cmp(evm.Context.BlockNumber) > 0 {
		return nil, gas, ErrBlockNumberOutOfBounds
	}

	// Note: Passing empty hash as here as it is an extra expense and the hash is not actually used.
	validators := evm.Context.GetValidators(new(big.Int).Sub(blockNumber, common.Big1), common.Hash{})

	// Ensure index, which is guaranteed to be non-negative, is valid.
	if index.Cmp(big.NewInt(int64(len(validators)))) >= 0 {
		return nil, gas, ErrValidatorsOutOfBounds
	}

	validatorAddress := validators[index.Uint64()].Address()
	addressBytes := common.LeftPadBytes(validatorAddress[:], 32)

	return addressBytes, gas, nil
}

type getValidatorBLS struct{}

func (c *getValidatorBLS) RequiredGas(input []byte) uint64 {
	return params.GetValidatorBLSGas
}

func copyBLSNumber(result []byte, offset int, uncompressedBytes []byte, offset2 int) {
	for i := 0; i < 48; i++ {
		result[63-i+offset] = uncompressedBytes[i+offset2]
	}
}

// Return the validator BLS public key for the validator at given index. The public key is given in uncompressed format, 4*48 bytes.
func (c *getValidatorBLS) Run(input []byte, caller common.Address, evm *EVM, gas uint64) ([]byte, uint64, error) {
	gas, err := debitRequiredGas(c, input, gas)
	if err != nil {
		return nil, gas, err
	}

	// input is comprised of two arguments:
	//   index: 32 byte integer representing the index of the validator to get
	//   blockNumber: 32 byte integer representing the block number to access
	if len(input) < 64 {
		return nil, gas, ErrInputLength
	}

	index := new(big.Int).SetBytes(input[0:32])

	blockNumber := new(big.Int).SetBytes(input[32:64])
	if blockNumber.Cmp(common.Big0) == 0 {
		// Validator set for the genesis block is empty, so any index is out of bounds.
		return nil, gas, ErrValidatorsOutOfBounds
	}
	if blockNumber.Cmp(evm.Context.BlockNumber) > 0 {
		return nil, gas, ErrBlockNumberOutOfBounds
	}

	// Note: Passing empty hash as here as it is an extra expense and the hash is not actually used.
	validators := evm.Context.GetValidators(new(big.Int).Sub(blockNumber, common.Big1), common.Hash{})

	// Ensure index, which is guaranteed to be non-negative, is valid.
	if index.Cmp(big.NewInt(int64(len(validators)))) >= 0 {
		return nil, gas, ErrValidatorsOutOfBounds
	}

	validator := validators[index.Uint64()]
	uncompressedBytes := validator.BLSPublicKeyUncompressed()
	if len(uncompressedBytes) != 192 {
		return nil, gas, ErrUnexpected
	}

	result := make([]byte, 256)
	for i := 0; i < 256; i++ {
		result[i] = 0
	}

	copyBLSNumber(result, 0, uncompressedBytes, 0)
	copyBLSNumber(result, 64, uncompressedBytes, 48)
	copyBLSNumber(result, 128, uncompressedBytes, 96)
	copyBLSNumber(result, 192, uncompressedBytes, 144)

	return result, gas, nil
}

type numberValidators struct{}

func (c *numberValidators) RequiredGas(input []byte) uint64 {
	return params.GetValidatorGas
}

// Return the number of validators that are required to sign this current, possibly unsealed, block. If this block is
// the last in an epoch, note that that may mean one or more of those validators may no longer be elected
// for subsequent blocks.
// WARNING: Validator set is always constructed from the canonical chain, therefore this precompile is undefined
// if the engine is aware of a chain with higher total difficulty.
func (c *numberValidators) Run(input []byte, caller common.Address, evm *EVM, gas uint64) ([]byte, uint64, error) {
	gas, err := debitRequiredGas(c, input, gas)
	if err != nil {
		return nil, gas, err
	}

	// input is comprised of a single argument:
	//   blockNumber: 32 byte integer representing the block number to access
	if len(input) < 32 {
		return nil, gas, ErrInputLength
	}

	blockNumber := new(big.Int).SetBytes(input[0:32])
	if blockNumber.Cmp(common.Big0) == 0 {
		// Genesis validator set is empty. Return 0.
		return make([]byte, 32), gas, nil
	}
	if blockNumber.Cmp(evm.Context.BlockNumber) > 0 {
		return nil, gas, ErrBlockNumberOutOfBounds
	}

	// Note: Passing empty hash as here as it is an extra expense and the hash is not actually used.
	validators := evm.Context.GetValidators(new(big.Int).Sub(blockNumber, common.Big1), common.Hash{})

	numberValidators := big.NewInt(int64(len(validators))).Bytes()
	numberValidatorsBytes := common.LeftPadBytes(numberValidators[:], 32)
	return numberValidatorsBytes, gas, nil
}

type epochSize struct{}

func (c *epochSize) RequiredGas(input []byte) uint64 {
	return params.GetEpochSizeGas
}

func (c *epochSize) Run(input []byte, caller common.Address, evm *EVM, gas uint64) ([]byte, uint64, error) {
	gas, err := debitRequiredGas(c, input, gas)
	if err != nil || len(input) != 0 {
		return nil, gas, err
	}
	epochSize := new(big.Int).SetUint64(evm.Context.EpochSize).Bytes()
	epochSizeBytes := common.LeftPadBytes(epochSize[:], 32)

	return epochSizeBytes, gas, nil
}

type blockNumberFromHeader struct{}

func (c *blockNumberFromHeader) RequiredGas(input []byte) uint64 {
	return params.GetBlockNumberFromHeaderGas
}

func (c *blockNumberFromHeader) Run(input []byte, caller common.Address, evm *EVM, gas uint64) ([]byte, uint64, error) {
	gas, err := debitRequiredGas(c, input, gas)
	if err != nil {
		return nil, gas, err
	}

	var header types.Header
	err = rlp.DecodeBytes(input, &header)
	if err != nil {
		return nil, gas, ErrInputDecode
	}

	blockNumber := header.Number.Bytes()
	blockNumberBytes := common.LeftPadBytes(blockNumber[:], 32)

	return blockNumberBytes, gas, nil
}

type hashHeader struct{}

func (c *hashHeader) RequiredGas(input []byte) uint64 {
	return params.HashHeaderGas
}

func (c *hashHeader) Run(input []byte, caller common.Address, evm *EVM, gas uint64) ([]byte, uint64, error) {
	gas, err := debitRequiredGas(c, input, gas)
	if err != nil {
		return nil, gas, err
	}

	var header types.Header
	err = rlp.DecodeBytes(input, &header)
	if err != nil {
		return nil, gas, ErrInputDecode
	}

	hashBytes := header.Hash().Bytes()

	return hashBytes, gas, nil
}

type getParentSealBitmap struct{}

func (c *getParentSealBitmap) RequiredGas(input []byte) uint64 {
	return params.GetParentSealBitmapGas
}

// Return the signer bitmap from the parent seal of a past block in the chain.
// Requested parent seal must have occurred within 4 epochs of the current block number.
func (c *getParentSealBitmap) Run(input []byte, caller common.Address, evm *EVM, gas uint64) ([]byte, uint64, error) {
	gas, err := debitRequiredGas(c, input, gas)
	if err != nil {
		return nil, gas, err
	}

	// input is comprised of a single argument:
	//   blockNumber: 32 byte integer representing the block number to access
	if len(input) < 32 {
		return nil, gas, ErrInputLength
	}

	blockNumber := new(big.Int).SetBytes(input[0:32])

	// Ensure the request is for information from a previously sealed block.
	if blockNumber.Cmp(common.Big0) == 0 || blockNumber.Cmp(evm.Context.BlockNumber) > 0 {
		return nil, gas, ErrBlockNumberOutOfBounds
	}

	// Ensure the request is for a sufficiently recent block to limit state expansion.
	historyLimit := new(big.Int).SetUint64(evm.Context.EpochSize * 4)
	if blockNumber.Cmp(new(big.Int).Sub(evm.Context.BlockNumber, historyLimit)) <= 0 {
		return nil, gas, ErrBlockNumberOutOfBounds
	}

	header := evm.Context.GetHeaderByNumber(blockNumber.Uint64())
	if header == nil {
		log.Error("Unexpected failure to retrieve block in getParentSealBitmap precompile", "blockNumber", blockNumber)
		return nil, gas, ErrUnexpected
	}

	extra, err := types.ExtractIstanbulExtra(header)
	if err != nil {
		log.Error("Header without Istanbul extra data encountered in getParentSealBitmap precompile", "blockNumber", blockNumber, "err", err)
		return nil, gas, ErrEngineIncompatible
	}

	return common.LeftPadBytes(extra.ParentAggregatedSeal.Bitmap.Bytes()[:], 32), gas, nil
}

// getVerifiedSealBitmap is a precompile to verify the seal on a given header and extract its bitmap.
type getVerifiedSealBitmap struct{}

func (c *getVerifiedSealBitmap) RequiredGas(input []byte) uint64 {
	return params.GetVerifiedSealBitmapGas
}

func (c *getVerifiedSealBitmap) Run(input []byte, caller common.Address, evm *EVM, gas uint64) ([]byte, uint64, error) {
	gas, err := debitRequiredGas(c, input, gas)
	if err != nil {
		return nil, gas, err
	}

	// input is comprised of a single argument:
	//   header:  rlp encoded block header
	var header types.Header
	if err := rlp.DecodeBytes(input, &header); err != nil {
		return nil, gas, ErrInputDecode
	}

	// Verify the seal against the engine rules.
	if !evm.Context.VerifySeal(&header) {
		return nil, gas, ErrInputVerification
	}

	// Extract the verified seal from the header.
	extra, err := types.ExtractIstanbulExtra(&header)
	if err != nil {
		log.Error("Header without Istanbul extra data encountered in getVerifiedSealBitmap precompile", "extraData", header.Extra, "err", err)
		// Seal verified by a non-Istanbul engine. Return an error.
		return nil, gas, ErrEngineIncompatible
	}

	return common.LeftPadBytes(extra.AggregatedSeal.Bitmap.Bytes()[:], 32), gas, nil
}

// cip20HashFunctions is a precompile to compute any of several
// cryprographic hash functions
type cip20HashFunctions struct {
	hashes map[uint8]Cip20Hash
}

func (c *cip20HashFunctions) RequiredGas(input []byte) uint64 {
	if len(input) == 0 {
		return params.InvalidCip20Gas
	}

	if h, ok := c.hashes[input[0]]; ok {
		return h.RequiredGas(input[1:])
	}

	return params.InvalidCip20Gas
}

func (c *cip20HashFunctions) Run(input []byte, _ common.Address, _ *EVM, gas uint64) ([]byte, uint64, error) {
	gas, err := debitRequiredGas(c, input, gas)

	if err != nil {
		return nil, gas, err
	}

	if len(input) == 0 {
		return nil, gas, fmt.Errorf("Input Error: 0-byte input")
	}

	if h, ok := c.hashes[input[0]]; ok {
		output, err := h.Run(input[1:]) // trim selector

		if err != nil {
			return nil, gas, err
		}
		return output, gas, nil
	}

	return nil, gas, fmt.Errorf("Input Error: invalid CIP20 selector: %d", input[0])
}

var (
	errBLS12381InvalidInputLength          = errors.New("invalid input length")
	errBLS12381InvalidFieldElementTopBytes = errors.New("invalid field element top bytes")
	errBLS12381G1PointSubgroup             = errors.New("g1 point is not on correct subgroup")
	errBLS12381G2PointSubgroup             = errors.New("g2 point is not on correct subgroup")
)

// bls12381G1Add implements EIP-2537 G1Add precompile.
type bls12381G1Add struct{}

// RequiredGas returns the gas required to execute the pre-compiled contract.
func (c *bls12381G1Add) RequiredGas(input []byte) uint64 {
	return params.Bls12381G1AddGas
}

func (c *bls12381G1Add) Run(input []byte, caller common.Address, evm *EVM, gas uint64) ([]byte, uint64, error) {
	gas, err := debitRequiredGas(c, input, gas)
	if err != nil {
		return nil, gas, err
	}

	// Implements EIP-2537 G1Add precompile.
	// > G1 addition call expects `256` bytes as an input that is interpreted as byte concatenation of two G1 points (`128` bytes each).
	// > Output is an encoding of addition operation result - single G1 point (`128` bytes).
	if len(input) != 256 {
		return nil, gas, errBLS12381InvalidInputLength
	}
	var p0, p1 *bls12381.PointG1

	// Initialize G1
	g := bls12381.NewG1()

	// Decode G1 point p_0
	if p0, err = g.DecodePoint(input[:128]); err != nil {
		return nil, gas, err
	}
	// Decode G1 point p_1
	if p1, err = g.DecodePoint(input[128:]); err != nil {
		return nil, gas, err
	}

	// Compute r = p_0 + p_1
	r := g.New()
	g.Add(r, p0, p1)

	// Encode the G1 point result into 128 bytes
	return g.EncodePoint(r), gas, nil
}

// bls12381G1Mul implements EIP-2537 G1Mul precompile.
type bls12381G1Mul struct{}

// RequiredGas returns the gas required to execute the pre-compiled contract.
func (c *bls12381G1Mul) RequiredGas(input []byte) uint64 {
	return params.Bls12381G1MulGas
}

func (c *bls12381G1Mul) Run(input []byte, caller common.Address, evm *EVM, gas uint64) ([]byte, uint64, error) {
	gas, err := debitRequiredGas(c, input, gas)
	if err != nil {
		return nil, gas, err
	}

	// Implements EIP-2537 G1Mul precompile.
	// > G1 multiplication call expects `160` bytes as an input that is interpreted as byte concatenation of encoding of G1 point (`128` bytes) and encoding of a scalar value (`32` bytes).
	// > Output is an encoding of multiplication operation result - single G1 point (`128` bytes).
	if len(input) != 160 {
		return nil, gas, errBLS12381InvalidInputLength
	}
	var p0 *bls12381.PointG1

	// Initialize G1
	g := bls12381.NewG1()

	// Decode G1 point
	if p0, err = g.DecodePoint(input[:128]); err != nil {
		return nil, gas, err
	}
	// Decode scalar value
	e := new(big.Int).SetBytes(input[128:])

	// Compute r = e * p_0
	r := g.New()
	g.MulScalar(r, p0, e)

	// Encode the G1 point into 128 bytes
	return g.EncodePoint(r), gas, nil
}

// bls12381G1MultiExp implements EIP-2537 G1MultiExp precompile.
type bls12381G1MultiExp struct{}

// RequiredGas returns the gas required to execute the pre-compiled contract.
func (c *bls12381G1MultiExp) RequiredGas(input []byte) uint64 {
	// Calculate G1 point, scalar value pair length
	k := len(input) / 160
	if k == 0 {
		// Return 0 gas for small input length
		return 0
	}
	// Lookup discount value for G1 point, scalar value pair length
	var discount uint64
	if dLen := len(params.Bls12381MultiExpDiscountTable); k < dLen {
		discount = params.Bls12381MultiExpDiscountTable[k-1]
	} else {
		discount = params.Bls12381MultiExpDiscountTable[dLen-1]
	}
	// Calculate gas and return the result
	return (uint64(k) * params.Bls12381G1MulGas * discount) / 1000
}

func (c *bls12381G1MultiExp) Run(input []byte, caller common.Address, evm *EVM, gas uint64) ([]byte, uint64, error) {
	gas, err := debitRequiredGas(c, input, gas)
	if err != nil {
		return nil, gas, err
	}

	// Implements EIP-2537 G1MultiExp precompile.
	// G1 multiplication call expects `160*k` bytes as an input that is interpreted as byte concatenation of `k` slices each of them being a byte concatenation of encoding of G1 point (`128` bytes) and encoding of a scalar value (`32` bytes).
	// Output is an encoding of multiexponentiation operation result - single G1 point (`128` bytes).
	k := len(input) / 160
	if len(input) == 0 || len(input)%160 != 0 {
		return nil, gas, errBLS12381InvalidInputLength
	}
	points := make([]*bls12381.PointG1, k)
	scalars := make([]*big.Int, k)

	// Initialize G1
	g := bls12381.NewG1()

	// Decode point scalar pairs
	for i := 0; i < k; i++ {
		off := 160 * i
		t0, t1, t2 := off, off+128, off+160
		// Decode G1 point
		if points[i], err = g.DecodePoint(input[t0:t1]); err != nil {
			return nil, gas, err
		}
		// Decode scalar value
		scalars[i] = new(big.Int).SetBytes(input[t1:t2])
	}

	// Compute r = e_0 * p_0 + e_1 * p_1 + ... + e_(k-1) * p_(k-1)
	r := g.New()
	g.MultiExp(r, points, scalars)

	// Encode the G1 point to 128 bytes
	return g.EncodePoint(r), gas, nil
}

// bls12381G2Add implements EIP-2537 G2Add precompile.
type bls12381G2Add struct{}

// RequiredGas returns the gas required to execute the pre-compiled contract.
func (c *bls12381G2Add) RequiredGas(input []byte) uint64 {
	return params.Bls12381G2AddGas
}

func (c *bls12381G2Add) Run(input []byte, caller common.Address, evm *EVM, gas uint64) ([]byte, uint64, error) {
	gas, err := debitRequiredGas(c, input, gas)
	if err != nil {
		return nil, gas, err
	}

	// Implements EIP-2537 G2Add precompile.
	// > G2 addition call expects `512` bytes as an input that is interpreted as byte concatenation of two G2 points (`256` bytes each).
	// > Output is an encoding of addition operation result - single G2 point (`256` bytes).
	if len(input) != 512 {
		return nil, gas, errBLS12381InvalidInputLength
	}
	var p0, p1 *bls12381.PointG2

	// Initialize G2
	g := bls12381.NewG2()
	r := g.New()

	// Decode G2 point p_0
	if p0, err = g.DecodePoint(input[:256]); err != nil {
		return nil, gas, err
	}
	// Decode G2 point p_1
	if p1, err = g.DecodePoint(input[256:]); err != nil {
		return nil, gas, err
	}

	// Compute r = p_0 + p_1
	g.Add(r, p0, p1)

	// Encode the G2 point into 256 bytes
	return g.EncodePoint(r), gas, nil
}

// bls12381G2Mul implements EIP-2537 G2Mul precompile.
type bls12381G2Mul struct{}

// RequiredGas returns the gas required to execute the pre-compiled contract.
func (c *bls12381G2Mul) RequiredGas(input []byte) uint64 {
	return params.Bls12381G2MulGas
}

func (c *bls12381G2Mul) Run(input []byte, caller common.Address, evm *EVM, gas uint64) ([]byte, uint64, error) {
	gas, err := debitRequiredGas(c, input, gas)
	if err != nil {
		return nil, gas, err
	}

	// Implements EIP-2537 G2MUL precompile logic.
	// > G2 multiplication call expects `288` bytes as an input that is interpreted as byte concatenation of encoding of G2 point (`256` bytes) and encoding of a scalar value (`32` bytes).
	// > Output is an encoding of multiplication operation result - single G2 point (`256` bytes).
	if len(input) != 288 {
		return nil, gas, errBLS12381InvalidInputLength
	}
	var p0 *bls12381.PointG2

	// Initialize G2
	g := bls12381.NewG2()

	// Decode G2 point
	if p0, err = g.DecodePoint(input[:256]); err != nil {
		return nil, gas, err
	}
	// Decode scalar value
	e := new(big.Int).SetBytes(input[256:])

	// Compute r = e * p_0
	r := g.New()
	g.MulScalar(r, p0, e)

	// Encode the G2 point into 256 bytes
	return g.EncodePoint(r), gas, nil
}

// bls12381G2MultiExp implements EIP-2537 G2MultiExp precompile.
type bls12381G2MultiExp struct{}

// RequiredGas returns the gas required to execute the pre-compiled contract.
func (c *bls12381G2MultiExp) RequiredGas(input []byte) uint64 {
	// Calculate G2 point, scalar value pair length
	k := len(input) / 288
	if k == 0 {
		// Return 0 gas for small input length
		return 0
	}
	// Lookup discount value for G2 point, scalar value pair length
	var discount uint64
	if dLen := len(params.Bls12381MultiExpDiscountTable); k < dLen {
		discount = params.Bls12381MultiExpDiscountTable[k-1]
	} else {
		discount = params.Bls12381MultiExpDiscountTable[dLen-1]
	}
	// Calculate gas and return the result
	return (uint64(k) * params.Bls12381G2MulGas * discount) / 1000
}

func (c *bls12381G2MultiExp) Run(input []byte, caller common.Address, evm *EVM, gas uint64) ([]byte, uint64, error) {
	gas, err := debitRequiredGas(c, input, gas)
	if err != nil {
		return nil, gas, err
	}

	// Implements EIP-2537 G2MultiExp precompile logic
	// > G2 multiplication call expects `288*k` bytes as an input that is interpreted as byte concatenation of `k` slices each of them being a byte concatenation of encoding of G2 point (`256` bytes) and encoding of a scalar value (`32` bytes).
	// > Output is an encoding of multiexponentiation operation result - single G2 point (`256` bytes).
	k := len(input) / 288
	if len(input) == 0 || len(input)%288 != 0 {
		return nil, gas, errBLS12381InvalidInputLength
	}
	points := make([]*bls12381.PointG2, k)
	scalars := make([]*big.Int, k)

	// Initialize G2
	g := bls12381.NewG2()

	// Decode point scalar pairs
	for i := 0; i < k; i++ {
		off := 288 * i
		t0, t1, t2 := off, off+256, off+288
		// Decode G1 point
		if points[i], err = g.DecodePoint(input[t0:t1]); err != nil {
			return nil, gas, err
		}
		// Decode scalar value
		scalars[i] = new(big.Int).SetBytes(input[t1:t2])
	}

	// Compute r = e_0 * p_0 + e_1 * p_1 + ... + e_(k-1) * p_(k-1)
	r := g.New()
	g.MultiExp(r, points, scalars)

	// Encode the G2 point to 256 bytes.
	return g.EncodePoint(r), gas, nil
}

// bls12381Pairing implements EIP-2537 Pairing precompile.
type bls12381Pairing struct{}

// RequiredGas returns the gas required to execute the pre-compiled contract.
func (c *bls12381Pairing) RequiredGas(input []byte) uint64 {
	return params.Bls12381PairingBaseGas + uint64(len(input)/384)*params.Bls12381PairingPerPairGas
}

func (c *bls12381Pairing) Run(input []byte, caller common.Address, evm *EVM, gas uint64) ([]byte, uint64, error) {
	gas, err := debitRequiredGas(c, input, gas)
	if err != nil {
		return nil, gas, err
	}

	// Implements EIP-2537 Pairing precompile logic.
	// > Pairing call expects `384*k` bytes as an inputs that is interpreted as byte concatenation of `k` slices. Each slice has the following structure:
	// > - `128` bytes of G1 point encoding
	// > - `256` bytes of G2 point encoding
	// > Output is a `32` bytes where last single byte is `0x01` if pairing result is equal to multiplicative identity in a pairing target field and `0x00` otherwise
	// > (which is equivalent of Big Endian encoding of Solidity values `uint256(1)` and `uin256(0)` respectively).
	k := len(input) / 384
	if len(input) == 0 || len(input)%384 != 0 {
		return nil, gas, errBLS12381InvalidInputLength
	}

	// Initialize BLS12-381 pairing engine
	e := bls12381.NewEngine()
	g1, g2 := e.G1, e.G2

	// Decode pairs
	for i := 0; i < k; i++ {
		off := 384 * i
		t0, t1, t2 := off, off+128, off+384

		// Decode G1 point
		p1, err := g1.DecodePoint(input[t0:t1])
		if err != nil {
			return nil, gas, err
		}
		// Decode G2 point
		p2, err := g2.DecodePoint(input[t1:t2])
		if err != nil {
			return nil, gas, err
		}

		// 'point is on curve' check already done,
		// Here we need to apply subgroup checks.
		if !g1.InCorrectSubgroup(p1) {
			return nil, gas, errBLS12381G1PointSubgroup
		}
		if !g2.InCorrectSubgroup(p2) {
			return nil, gas, errBLS12381G2PointSubgroup
		}

		// Update pairing engine with G1 and G2 ponits
		e.AddPair(p1, p2)
	}
	// Prepare 32 byte output
	out := make([]byte, 32)

	// Compute pairing and set the result
	if e.Check() {
		out[31] = 1
	}
	return out, gas, nil
}

// decodeBLS12381FieldElement decodes BLS12-381 elliptic curve field element.
// Removes top 16 bytes of 64 byte input.
func decodeBLS12381FieldElement(in []byte) ([]byte, error) {
	if len(in) != 64 {
		return nil, errors.New("invalid field element length")
	}
	// check top bytes
	for i := 0; i < 16; i++ {
		if in[i] != byte(0x00) {
			return nil, errBLS12381InvalidFieldElementTopBytes
		}
	}
	out := make([]byte, 48)
	copy(out[:], in[16:])
	return out, nil
}

// bls12381MapG1 implements EIP-2537 MapG1 precompile.
type bls12381MapG1 struct{}

// RequiredGas returns the gas required to execute the pre-compiled contract.
func (c *bls12381MapG1) RequiredGas(input []byte) uint64 {
	return params.Bls12381MapG1Gas
}

func (c *bls12381MapG1) Run(input []byte, caller common.Address, evm *EVM, gas uint64) ([]byte, uint64, error) {
	gas, err := debitRequiredGas(c, input, gas)
	if err != nil {
		return nil, gas, err
	}

	// Implements EIP-2537 Map_To_G1 precompile.
	// > Field-to-curve call expects `64` bytes an an input that is interpreted as a an element of the base field.
	// > Output of this call is `128` bytes and is G1 point following respective encoding rules.
	if len(input) != 64 {
		return nil, gas, errBLS12381InvalidInputLength
	}

	// Decode input field element
	fe, err := decodeBLS12381FieldElement(input)
	if err != nil {
		return nil, gas, err
	}

	// Initialize G1
	g := bls12381.NewG1()

	// Compute mapping
	r, err := g.MapToCurve(fe)
	if err != nil {
		return nil, gas, err
	}

	// Encode the G1 point to 128 bytes
	return g.EncodePoint(r), gas, nil
}

// bls12381MapG2 implements EIP-2537 MapG2 precompile.
type bls12381MapG2 struct{}

// RequiredGas returns the gas required to execute the pre-compiled contract.
func (c *bls12381MapG2) RequiredGas(input []byte) uint64 {
	return params.Bls12381MapG2Gas
}

func (c *bls12381MapG2) Run(input []byte, caller common.Address, evm *EVM, gas uint64) ([]byte, uint64, error) {
	gas, err := debitRequiredGas(c, input, gas)
	if err != nil {
		return nil, gas, err
	}

	// Implements EIP-2537 Map_FP2_TO_G2 precompile logic.
	// > Field-to-curve call expects `128` bytes an an input that is interpreted as a an element of the quadratic extension field.
	// > Output of this call is `256` bytes and is G2 point following respective encoding rules.
	if len(input) != 128 {
		return nil, gas, errBLS12381InvalidInputLength
	}

	// Decode input field element
	fe := make([]byte, 96)
	c0, err := decodeBLS12381FieldElement(input[:64])
	if err != nil {
		return nil, gas, err
	}
	copy(fe[48:], c0)
	c1, err := decodeBLS12381FieldElement(input[64:])
	if err != nil {
		return nil, gas, err
	}
	copy(fe[:48], c1)

	// Initialize G2
	g := bls12381.NewG2()

	// Compute mapping
	r, err := g.MapToCurve(fe)
	if err != nil {
		return nil, gas, err
	}

	// Encode the G2 point to 256 bytes
	return g.EncodePoint(r), gas, nil
}

var (
	errBLS12377InvalidInputLength = errors.New("invalid input length")
	errBLS12377G1PointSubgroup    = errors.New("g1 point is not on correct subgroup")
	errBLS12377G2PointSubgroup    = errors.New("g2 point is not on correct subgroup")
)

// bls12377G1Add implements EIP-2539 G1Add precompile.
type bls12377G1Add struct{}

// RequiredGas returns the gas required to execute the pre-compiled contract.
func (c *bls12377G1Add) RequiredGas(input []byte) uint64 {
	return params.Bls12377G1AddGas
}

func (c *bls12377G1Add) Run(input []byte, caller common.Address, evm *EVM, gas uint64) ([]byte, uint64, error) {
	gas, err := debitRequiredGas(c, input, gas)
	if err != nil {
		return nil, gas, err
	}

	// Implements EIP-2539 G1Add precompile.
	// > G1 addition call expects `256` bytes as an input that is interpreted as byte concatenation of two G1 points (`128` bytes each).
	// > Output is an encoding of addition operation result - single G1 point (`128` bytes).
	if len(input) != 256 {
		return nil, gas, errBLS12377InvalidInputLength
	}
	var p0, p1 *bls12377.PointG1

	// Initialize G1
	g := bls12377.NewG1()

	// Decode G1 point p_0
	if p0, err = g.DecodePoint(input[:128]); err != nil {
		return nil, gas, err
	}
	// Decode G1 point p_1
	if p1, err = g.DecodePoint(input[128:]); err != nil {
		return nil, gas, err
	}

	// Compute r = p_0 + p_1
	r := g.New()
	g.Add(r, p0, p1)

	// Encode the G1 point result into 128 bytes
	return g.EncodePoint(r), gas, nil
}

// bls12377G1Mul implements EIP-2539 G1Mul precompile.
type bls12377G1Mul struct{}

// RequiredGas returns the gas required to execute the pre-compiled contract.
func (c *bls12377G1Mul) RequiredGas(input []byte) uint64 {
	return params.Bls12377G1MulGas
}

func (c *bls12377G1Mul) Run(input []byte, caller common.Address, evm *EVM, gas uint64) ([]byte, uint64, error) {
	gas, err := debitRequiredGas(c, input, gas)
	if err != nil {
		return nil, gas, err
	}

	// Implements EIP-2539 G1Mul precompile.
	// > G1 multiplication call expects `160` bytes as an input that is interpreted as byte concatenation of encoding of G1 point (`128` bytes) and encoding of a scalar value (`32` bytes).
	// > Output is an encoding of multiplication operation result - single G1 point (`128` bytes).
	if len(input) != 160 {
		return nil, gas, errBLS12377InvalidInputLength
	}
	var p0 *bls12377.PointG1

	// Initialize G1
	g := bls12377.NewG1()

	// Decode G1 point
	if p0, err = g.DecodePoint(input[:128]); err != nil {
		return nil, gas, err
	}
	// Decode scalar value
	e := new(big.Int).SetBytes(input[128:])

	// Compute r = e * p_0
	r := g.New()
	g.MulScalar(r, p0, e)

	// Encode the G1 point into 128 bytes
	return g.EncodePoint(r), gas, nil
}

// bls12377G1MultiExp implements EIP-2539 G1MultiExp precompile.
type bls12377G1MultiExp struct{}

// RequiredGas returns the gas required to execute the pre-compiled contract.
func (c *bls12377G1MultiExp) RequiredGas(input []byte) uint64 {
	// Calculate G1 point, scalar value pair length
	k := len(input) / 160
	if k == 0 {
		// Return 0 gas for small input length
		return 0
	}
	// Lookup discount value for G1 point, scalar value pair length
	var discount uint64
	if dLen := len(params.Bls12377MultiExpDiscountTable); k < dLen {
		discount = params.Bls12377MultiExpDiscountTable[k-1]
	} else {
		discount = params.Bls12377MultiExpDiscountTable[dLen-1]
	}
	// Calculate gas and return the result
	return (uint64(k) * params.Bls12377G1MulGas * discount) / 1000
}

func (c *bls12377G1MultiExp) Run(input []byte, caller common.Address, evm *EVM, gas uint64) ([]byte, uint64, error) {
	gas, err := debitRequiredGas(c, input, gas)
	if err != nil {
		return nil, gas, err
	}

	// Implements EIP-2539 G1MultiExp precompile.
	// G1 multiplication call expects `160*k` bytes as an input that is interpreted as byte concatenation of `k` slices each of them being a byte concatenation of encoding of G1 point (`128` bytes) and encoding of a scalar value (`32` bytes).
	// Output is an encoding of multiexponentiation operation result - single G1 point (`128` bytes).
	k := len(input) / 160
	if len(input) == 0 || len(input)%160 != 0 {
		return nil, gas, errBLS12377InvalidInputLength
	}
	points := make([]*bls12377.PointG1, k)
	scalars := make([]*big.Int, k)

	// Initialize G1
	g := bls12377.NewG1()

	// Decode point scalar pairs
	for i := 0; i < k; i++ {
		off := 160 * i
		t0, t1, t2 := off, off+128, off+160
		// Decode G1 point
		if points[i], err = g.DecodePoint(input[t0:t1]); err != nil {
			return nil, gas, err
		}
		// Decode scalar value
		scalars[i] = new(big.Int).SetBytes(input[t1:t2])
	}

	// Compute r = e_0 * p_0 + e_1 * p_1 + ... + e_(k-1) * p_(k-1)
	r := g.New()
	g.MultiExp(r, points, scalars)

	// Encode the G1 point to 128 bytes
	return g.EncodePoint(r), gas, nil
}

// bls12377G2Add implements EIP-2539 G2Add precompile.
type bls12377G2Add struct{}

// RequiredGas returns the gas required to execute the pre-compiled contract.
func (c *bls12377G2Add) RequiredGas(input []byte) uint64 {
	return params.Bls12377G2AddGas
}

func (c *bls12377G2Add) Run(input []byte, caller common.Address, evm *EVM, gas uint64) ([]byte, uint64, error) {
	gas, err := debitRequiredGas(c, input, gas)
	if err != nil {
		return nil, gas, err
	}

	// Implements EIP-2539 G2Add precompile.
	// > G2 addition call expects `512` bytes as an input that is interpreted as byte concatenation of two G2 points (`256` bytes each).
	// > Output is an encoding of addition operation result - single G2 point (`256` bytes).
	if len(input) != 512 {
		return nil, gas, errBLS12377InvalidInputLength
	}
	var p0, p1 *bls12377.PointG2

	// Initialize G2
	g := bls12377.NewG2()
	r := g.New()

	// Decode G2 point p_0
	if p0, err = g.DecodePoint(input[:256]); err != nil {
		return nil, gas, err
	}
	// Decode G2 point p_1
	if p1, err = g.DecodePoint(input[256:]); err != nil {
		return nil, gas, err
	}

	// Compute r = p_0 + p_1
	g.Add(r, p0, p1)

	// Encode the G2 point into 256 bytes
	return g.EncodePoint(r), gas, nil
}

// bls12377G2Mul implements EIP-2539 G2Mul precompile.
type bls12377G2Mul struct{}

// RequiredGas returns the gas required to execute the pre-compiled contract.
func (c *bls12377G2Mul) RequiredGas(input []byte) uint64 {
	return params.Bls12377G2MulGas
}

func (c *bls12377G2Mul) Run(input []byte, caller common.Address, evm *EVM, gas uint64) ([]byte, uint64, error) {
	gas, err := debitRequiredGas(c, input, gas)
	if err != nil {
		return nil, gas, err
	}

	// Implements EIP-2539 G2MUL precompile logic.
	// > G2 multiplication call expects `288` bytes as an input that is interpreted as byte concatenation of encoding of G2 point (`256` bytes) and encoding of a scalar value (`32` bytes).
	// > Output is an encoding of multiplication operation result - single G2 point (`256` bytes).
	if len(input) != 288 {
		return nil, gas, errBLS12377InvalidInputLength
	}
	var p0 *bls12377.PointG2

	// Initialize G2
	g := bls12377.NewG2()

	// Decode G2 point
	if p0, err = g.DecodePoint(input[:256]); err != nil {
		return nil, gas, err
	}
	// Decode scalar value
	e := new(big.Int).SetBytes(input[256:])

	// Compute r = e * p_0
	r := g.New()
	g.MulScalar(r, p0, e)

	// Encode the G2 point into 256 bytes
	return g.EncodePoint(r), gas, nil
}

// bls12377G2MultiExp implements EIP-2539 G2MultiExp precompile.
type bls12377G2MultiExp struct{}

// RequiredGas returns the gas required to execute the pre-compiled contract.
func (c *bls12377G2MultiExp) RequiredGas(input []byte) uint64 {
	// Calculate G2 point, scalar value pair length
	k := len(input) / 288
	if k == 0 {
		// Return 0 gas for small input length
		return 0
	}
	// Lookup discount value for G2 point, scalar value pair length
	var discount uint64
	if dLen := len(params.Bls12377MultiExpDiscountTable); k < dLen {
		discount = params.Bls12377MultiExpDiscountTable[k-1]
	} else {
		discount = params.Bls12377MultiExpDiscountTable[dLen-1]
	}
	// Calculate gas and return the result
	return (uint64(k) * params.Bls12377G2MulGas * discount) / 1000
}

func (c *bls12377G2MultiExp) Run(input []byte, caller common.Address, evm *EVM, gas uint64) ([]byte, uint64, error) {
	gas, err := debitRequiredGas(c, input, gas)
	if err != nil {
		return nil, gas, err
	}

	// Implements EIP-2539 G2MultiExp precompile logic
	// > G2 multiplication call expects `288*k` bytes as an input that is interpreted as byte concatenation of `k` slices each of them being a byte concatenation of encoding of G2 point (`256` bytes) and encoding of a scalar value (`32` bytes).
	// > Output is an encoding of multiexponentiation operation result - single G2 point (`256` bytes).
	k := len(input) / 288
	if len(input) == 0 || len(input)%288 != 0 {
		return nil, gas, errBLS12377InvalidInputLength
	}
	points := make([]*bls12377.PointG2, k)
	scalars := make([]*big.Int, k)

	// Initialize G2
	g := bls12377.NewG2()

	// Decode point scalar pairs
	for i := 0; i < k; i++ {
		off := 288 * i
		t0, t1, t2 := off, off+256, off+288
		// Decode G1 point
		if points[i], err = g.DecodePoint(input[t0:t1]); err != nil {
			return nil, gas, err
		}
		// Decode scalar value
		scalars[i] = new(big.Int).SetBytes(input[t1:t2])
	}

	// Compute r = e_0 * p_0 + e_1 * p_1 + ... + e_(k-1) * p_(k-1)
	r := g.New()
	g.MultiExp(r, points, scalars)

	// Encode the G2 point to 256 bytes.
	return g.EncodePoint(r), gas, nil
}

// bls12377Pairing implements EIP-2539 Pairing precompile.
type bls12377Pairing struct{}

// RequiredGas returns the gas required to execute the pre-compiled contract.
func (c *bls12377Pairing) RequiredGas(input []byte) uint64 {
	return params.Bls12377PairingBaseGas + uint64(len(input)/384)*params.Bls12377PairingPerPairGas
}

func (c *bls12377Pairing) Run(input []byte, caller common.Address, evm *EVM, gas uint64) ([]byte, uint64, error) {
	gas, err := debitRequiredGas(c, input, gas)
	if err != nil {
		return nil, gas, err
	}

	// Implements EIP-2539 Pairing precompile logic.
	// > Pairing call expects `384*k` bytes as an inputs that is interpreted as byte concatenation of `k` slices. Each slice has the following structure:
	// > - `128` bytes of G1 point encoding
	// > - `256` bytes of G2 point encoding
	// > Output is a `32` bytes where last single byte is `0x01` if pairing result is equal to multiplicative identity in a pairing target field and `0x00` otherwise
	// > (which is equivalent of Big Endian encoding of Solidity values `uint256(1)` and `uin256(0)` respectively).
	k := len(input) / 384
	if len(input) == 0 || len(input)%384 != 0 {
		return nil, gas, errBLS12377InvalidInputLength
	}

	// Initialize BLS12-377 pairing engine
	e := bls12377.NewPairingEngine()
	g1, g2 := e.G1, e.G2

	// Decode pairs
	for i := 0; i < k; i++ {
		off := 384 * i
		t0, t1, t2 := off, off+128, off+384

		// Decode G1 point
		p1, err := g1.DecodePoint(input[t0:t1])
		if err != nil {
			return nil, gas, err
		}
		// Decode G2 point
		p2, err := g2.DecodePoint(input[t1:t2])
		if err != nil {
			return nil, gas, err
		}

		// 'point is on curve' check already done,
		// Here we need to apply subgroup checks.
		if !g1.InCorrectSubgroup(p1) {
			return nil, gas, errBLS12377G1PointSubgroup
		}
		if !g2.InCorrectSubgroup(p2) {
			return nil, gas, errBLS12377G2PointSubgroup
		}

		// Update pairing engine with G1 and G2 ponits
		e.AddPair(p1, p2)
	}
	// Prepare 32 byte output
	out := make([]byte, 32)

	// Compute pairing and set the result
	if e.Check() {
		out[31] = 1
	}
	return out, gas, nil
}<|MERGE_RESOLUTION|>--- conflicted
+++ resolved
@@ -856,17 +856,12 @@
 	errBlake2FInvalidFinalFlag   = errors.New("invalid final flag")
 )
 
-<<<<<<< HEAD
 func (c *blake2F) Run(input []byte, caller common.Address, evm *EVM, gas uint64) ([]byte, uint64, error) {
 	gas, err := debitRequiredGas(c, input, gas)
 	if err != nil {
 		return nil, gas, err
 	}
-	// Make sure the input is valid (correct lenth and final flag)
-=======
-func (c *blake2F) Run(input []byte) ([]byte, error) {
 	// Make sure the input is valid (correct length and final flag)
->>>>>>> 4f2784b3
 	if len(input) != blake2FInputLength {
 		return nil, gas, errBlake2FInvalidInputLength
 	}

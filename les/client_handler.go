--- conflicted
+++ resolved
@@ -136,12 +136,8 @@
 	if checkpoint != nil {
 		height = (checkpoint.SectionIndex+1)*params.CHTFrequency - 1
 	}
-<<<<<<< HEAD
-	handler.fetcher = newLightFetcher(handler)
+	handler.fetcher = newLightFetcher(handler, backend.serverPool.getTimeout)
 	// TODO mcortesi lightest boolean
-=======
-	handler.fetcher = newLightFetcher(handler, backend.serverPool.getTimeout)
->>>>>>> b4a26811
 	handler.downloader = downloader.New(height, backend.chainDb, nil, backend.eventMux, nil, backend.blockchain, handler.removePeer)
 	handler.backend.peers.subscribe((*downloaderPeerNotify)(handler))
 
@@ -213,12 +209,6 @@
 
 	h.fetcher.announce(p, &announceData{Hash: p.headInfo.Hash, Number: p.headInfo.Number, Td: p.headInfo.Td})
 
-<<<<<<< HEAD
-	// pool entry can be nil during the unit test.
-	if p.poolEntry != nil {
-		h.backend.serverPool.registered(p.poolEntry)
-	}
-
 	// Loop until we receive a RequestEtherbase response or timeout.
 	go func() {
 		maxRequests := 10
@@ -239,8 +229,6 @@
 		}
 	}()
 
-=======
->>>>>>> b4a26811
 	// Mark the peer starts to be served.
 	atomic.StoreUint32(&p.serving, 1)
 	defer atomic.StoreUint32(&p.serving, 0)

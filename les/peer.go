// Copyright 2016 The go-ethereum Authors
// This file is part of the go-ethereum library.
//
// The go-ethereum library is free software: you can redistribute it and/or modify
// it under the terms of the GNU Lesser General Public License as published by
// the Free Software Foundation, either version 3 of the License, or
// (at your option) any later version.
//
// The go-ethereum library is distributed in the hope that it will be useful,
// but WITHOUT ANY WARRANTY; without even the implied warranty of
// MERCHANTABILITY or FITNESS FOR A PARTICULAR PURPOSE. See the
// GNU Lesser General Public License for more details.
//
// You should have received a copy of the GNU Lesser General Public License
// along with the go-ethereum library. If not, see <http://www.gnu.org/licenses/>.

package les

import (
	"errors"
	"fmt"
	"math/big"
	"math/rand"
	"net"
	"sync"
	"sync/atomic"
	"time"

<<<<<<< HEAD
	"github.com/celo-org/celo-blockchain/common"
	"github.com/celo-org/celo-blockchain/common/mclock"
	"github.com/celo-org/celo-blockchain/core"
	"github.com/celo-org/celo-blockchain/core/types"
	"github.com/celo-org/celo-blockchain/eth"
	"github.com/celo-org/celo-blockchain/les/flowcontrol"
	lpc "github.com/celo-org/celo-blockchain/les/lespay/client"
	"github.com/celo-org/celo-blockchain/les/utils"
	"github.com/celo-org/celo-blockchain/light"
	"github.com/celo-org/celo-blockchain/p2p"
	"github.com/celo-org/celo-blockchain/params"
	"github.com/celo-org/celo-blockchain/rlp"
=======
	"github.com/ethereum/go-ethereum/common"
	"github.com/ethereum/go-ethereum/common/mclock"
	"github.com/ethereum/go-ethereum/core"
	"github.com/ethereum/go-ethereum/core/forkid"
	"github.com/ethereum/go-ethereum/core/types"
	"github.com/ethereum/go-ethereum/eth"
	"github.com/ethereum/go-ethereum/les/flowcontrol"
	lpc "github.com/ethereum/go-ethereum/les/lespay/client"
	lps "github.com/ethereum/go-ethereum/les/lespay/server"
	"github.com/ethereum/go-ethereum/les/utils"
	"github.com/ethereum/go-ethereum/light"
	"github.com/ethereum/go-ethereum/p2p"
	"github.com/ethereum/go-ethereum/params"
	"github.com/ethereum/go-ethereum/rlp"
>>>>>>> e7872729
)

var (
	errClosed            = errors.New("peer set is closed")
	errAlreadyRegistered = errors.New("peer is already registered")
	errNotRegistered     = errors.New("peer is not registered")
)

const (
	maxRequestErrors  = 20 // number of invalid requests tolerated (makes the protocol less brittle but still avoids spam)
	maxResponseErrors = 50 // number of invalid responses tolerated (makes the protocol less brittle but still avoids spam)

	allowedUpdateBytes = 100000                // initial/maximum allowed update size
	allowedUpdateRate  = time.Millisecond * 10 // time constant for recharging one byte of allowance

	freezeTimeBase    = time.Millisecond * 700 // fixed component of client freeze time
	freezeTimeRandom  = time.Millisecond * 600 // random component of client freeze time
	freezeCheckPeriod = time.Millisecond * 100 // buffer value recheck period after initial freeze time has elapsed

	// If the total encoded size of a sent transaction batch is over txSizeCostLimit
	// per transaction then the request cost is calculated as proportional to the
	// encoded size instead of the transaction count
	txSizeCostLimit = 0x4000

	// handshakeTimeout is the timeout LES handshake will be treated as failed.
	handshakeTimeout = 5 * time.Second
)

const (
	announceTypeNone = iota
	announceTypeSimple
	announceTypeSigned
)

type keyValueEntry struct {
	Key   string
	Value rlp.RawValue
}

type keyValueList []keyValueEntry
type keyValueMap map[string]rlp.RawValue

func (l keyValueList) add(key string, val interface{}) keyValueList {
	var entry keyValueEntry
	entry.Key = key
	if val == nil {
		val = uint64(0)
	}
	enc, err := rlp.EncodeToBytes(val)
	if err == nil {
		entry.Value = enc
	}
	return append(l, entry)
}

func (l keyValueList) decode() (keyValueMap, uint64) {
	m := make(keyValueMap)
	var size uint64
	for _, entry := range l {
		m[entry.Key] = entry.Value
		size += uint64(len(entry.Key)) + uint64(len(entry.Value)) + 8
	}
	return m, size
}

func (m keyValueMap) get(key string, val interface{}) error {
	enc, ok := m[key]
	if !ok {
		return errResp(ErrMissingKey, "%s", key)
	}
	if val == nil {
		return nil
	}
	return rlp.DecodeBytes(enc, val)
}

// peerCommons contains fields needed by both server peer and client peer.
type peerCommons struct {
	*p2p.Peer
	rw p2p.MsgReadWriter

	id           string    // Peer identity.
	version      int       // Protocol version negotiated.
	network      uint64    // Network ID being on.
	frozen       uint32    // Flag whether the peer is frozen.
	announceType uint64    // New block announcement type.
	serving      uint32    // The status indicates the peer is served.
	headInfo     blockInfo // Last announced block information.

	// Background task queue for caching peer tasks and executing in order.
	sendQueue *utils.ExecQueue

	// Flow control agreement.
	fcParams flowcontrol.ServerParams // The config for token bucket.
	fcCosts  requestCostTable         // The Maximum request cost table.

	closeCh chan struct{}
	lock    sync.RWMutex // Lock used to protect all thread-sensitive fields.
}

// isFrozen returns true if the client is frozen or the server has put our
// client in frozen state
func (p *peerCommons) isFrozen() bool {
	return atomic.LoadUint32(&p.frozen) != 0
}

// canQueue returns an indicator whether the peer can queue an operation.
func (p *peerCommons) canQueue() bool {
	return p.sendQueue.CanQueue() && !p.isFrozen()
}

// queueSend caches a peer operation in the background task queue.
// Please ensure to check `canQueue` before call this function
func (p *peerCommons) queueSend(f func()) bool {
	return p.sendQueue.Queue(f)
}

// String implements fmt.Stringer.
func (p *peerCommons) String() string {
	return fmt.Sprintf("Peer %s [%s]", p.id, fmt.Sprintf("les/%d", p.version))
}

// Info gathers and returns a collection of metadata known about a peer.
func (p *peerCommons) Info() *eth.PeerInfo {
	return &eth.PeerInfo{
		Version:    p.version,
		Difficulty: p.Td(),
		Head:       fmt.Sprintf("%x", p.Head()),
	}
}

// Head retrieves a copy of the current head (most recent) hash of the peer.
func (p *peerCommons) Head() (hash common.Hash) {
	p.lock.RLock()
	defer p.lock.RUnlock()

	return p.headInfo.Hash
}

// Td retrieves the current total difficulty of a peer.
func (p *peerCommons) Td() *big.Int {
	p.lock.RLock()
	defer p.lock.RUnlock()

	return new(big.Int).Set(p.headInfo.Td)
}

// HeadAndTd retrieves the current head hash and total difficulty of a peer.
func (p *peerCommons) HeadAndTd() (hash common.Hash, td *big.Int) {
	p.lock.RLock()
	defer p.lock.RUnlock()

	return p.headInfo.Hash, new(big.Int).Set(p.headInfo.Td)
}

// sendReceiveHandshake exchanges handshake packet with remote peer and returns any error
// if failed to send or receive packet.
func (p *peerCommons) sendReceiveHandshake(sendList keyValueList) (keyValueList, error) {
	var (
		errc     = make(chan error, 2)
		recvList keyValueList
	)
	// Send out own handshake in a new thread
	go func() {
		errc <- p2p.Send(p.rw, StatusMsg, sendList)
	}()
	go func() {
		// In the mean time retrieve the remote status message
		msg, err := p.rw.ReadMsg()
		if err != nil {
			errc <- err
			return
		}
		if msg.Code != StatusMsg {
			errc <- errResp(ErrNoStatusMsg, "first msg has code %x (!= %x)", msg.Code, StatusMsg)
			return
		}
		if msg.Size > ProtocolMaxMsgSize {
			errc <- errResp(ErrMsgTooLarge, "%v > %v", msg.Size, ProtocolMaxMsgSize)
			return
		}
		// Decode the handshake
		if err := msg.Decode(&recvList); err != nil {
			errc <- errResp(ErrDecode, "msg %v: %v", msg, err)
			return
		}
		errc <- nil
	}()
	timeout := time.NewTimer(handshakeTimeout)
	defer timeout.Stop()
	for i := 0; i < 2; i++ {
		select {
		case err := <-errc:
			if err != nil {
				return nil, err
			}
		case <-timeout.C:
			return nil, p2p.DiscReadTimeout
		}
	}
	return recvList, nil
}

// handshake executes the les protocol handshake, negotiating version number,
// network IDs, difficulties, head and genesis blocks. Besides the basic handshake
// fields, server and client can exchange and resolve some specified fields through
// two callback functions.
func (p *peerCommons) handshake(td *big.Int, head common.Hash, headNum uint64, genesis common.Hash, forkID forkid.ID, forkFilter forkid.Filter, sendCallback func(*keyValueList), recvCallback func(keyValueMap) error) error {
	p.lock.Lock()
	defer p.lock.Unlock()

	var send keyValueList

	// Add some basic handshake fields
	send = send.add("protocolVersion", uint64(p.version))
	send = send.add("networkId", p.network)
	// Note: the head info announced at handshake is only used in case of server peers
	// but dummy values are still announced by clients for compatibility with older servers
	send = send.add("headTd", td)
	send = send.add("headHash", head)
	send = send.add("headNum", headNum)
	send = send.add("genesisHash", genesis)

	// If the protocol version is beyond les4, then pass the forkID
	// as well. Check http://eips.ethereum.org/EIPS/eip-2124 for more
	// spec detail.
	if p.version >= lpv4 {
		send = send.add("forkID", forkID)
	}
	// Add client-specified or server-specified fields
	if sendCallback != nil {
		sendCallback(&send)
	}
	// Exchange the handshake packet and resolve the received one.
	recvList, err := p.sendReceiveHandshake(send)
	if err != nil {
		return err
	}
	recv, size := recvList.decode()
	if size > allowedUpdateBytes {
		return errResp(ErrRequestRejected, "")
	}
	var rGenesis common.Hash
	var rVersion, rNetwork uint64
	if err := recv.get("protocolVersion", &rVersion); err != nil {
		return err
	}
	if err := recv.get("networkId", &rNetwork); err != nil {
		return err
	}
	if err := recv.get("genesisHash", &rGenesis); err != nil {
		return err
	}
	if rGenesis != genesis {
		return errResp(ErrGenesisBlockMismatch, "%x (!= %x)", rGenesis[:8], genesis[:8])
	}
	if rNetwork != p.network {
		return errResp(ErrNetworkIdMismatch, "%d (!= %d)", rNetwork, p.network)
	}
	if int(rVersion) != p.version {
		return errResp(ErrProtocolVersionMismatch, "%d (!= %d)", rVersion, p.version)
	}
	// Check forkID if the protocol version is beyond the les4
	if p.version >= lpv4 {
		var forkID forkid.ID
		if err := recv.get("forkID", &forkID); err != nil {
			return err
		}
		if err := forkFilter(forkID); err != nil {
			return errResp(ErrForkIDRejected, "%v", err)
		}
	}
	if recvCallback != nil {
		return recvCallback(recv)
	}
	return nil
}

// close closes the channel and notifies all background routines to exit.
func (p *peerCommons) close() {
	close(p.closeCh)
	p.sendQueue.Quit()
}

// serverPeer represents each node to which the client is connected.
// The node here refers to the les server.
type serverPeer struct {
	peerCommons

	// Status fields
	trusted                 bool   // The flag whether the server is selected as trusted server.
	onlyAnnounce            bool   // The flag whether the server sends announcement only.
	chainSince, chainRecent uint64 // The range of chain server peer can serve.
	stateSince, stateRecent uint64 // The range of state server peer can serve.

	// Gateway fields
	etherbase  *common.Address
	gatewayFee *big.Int

	// Advertised checkpoint fields
	checkpointNumber uint64                   // The block height which the checkpoint is registered.
	checkpoint       params.TrustedCheckpoint // The advertised checkpoint sent by server.

	fcServer         *flowcontrol.ServerNode // Client side mirror token bucket.
	vtLock           sync.Mutex
	valueTracker     *lpc.ValueTracker
	nodeValueTracker *lpc.NodeValueTracker
	sentReqs         map[uint64]sentReqEntry

	// Statistics
	errCount    utils.LinearExpiredValue // Counter the invalid responses server has replied
	updateCount uint64
	updateTime  mclock.AbsTime

	// Test callback hooks
	hasBlockHook func(common.Hash, uint64, bool) bool // Used to determine whether the server has the specified block.
}

func newServerPeer(version int, network uint64, trusted bool, p *p2p.Peer, rw p2p.MsgReadWriter) *serverPeer {
	return &serverPeer{
		peerCommons: peerCommons{
			Peer:      p,
			rw:        rw,
			id:        p.ID().String(),
			version:   version,
			network:   network,
			sendQueue: utils.NewExecQueue(100),
			closeCh:   make(chan struct{}),
		},
		trusted:  trusted,
		errCount: utils.LinearExpiredValue{Rate: mclock.AbsTime(time.Hour)},
	}
}

// rejectUpdate returns true if a parameter update has to be rejected because
// the size and/or rate of updates exceed the capacity limitation
func (p *serverPeer) rejectUpdate(size uint64) bool {
	now := mclock.Now()
	if p.updateCount == 0 {
		p.updateTime = now
	} else {
		dt := now - p.updateTime
		p.updateTime = now

		r := uint64(dt / mclock.AbsTime(allowedUpdateRate))
		if p.updateCount > r {
			p.updateCount -= r
		} else {
			p.updateCount = 0
		}
	}
	p.updateCount += size
	return p.updateCount > allowedUpdateBytes
}

// freeze processes Stop messages from the given server and set the status as
// frozen.
func (p *serverPeer) freeze() {
	if atomic.CompareAndSwapUint32(&p.frozen, 0, 1) {
		p.sendQueue.Clear()
	}
}

// unfreeze processes Resume messages from the given server and set the status
// as unfrozen.
func (p *serverPeer) unfreeze() {
	atomic.StoreUint32(&p.frozen, 0)
}

// sendRequest send a request to the server based on the given message type
// and content.
func sendRequest(w p2p.MsgWriter, msgcode, reqID uint64, data interface{}) error {
	type req struct {
		ReqID uint64
		Data  interface{}
	}
	return p2p.Send(w, msgcode, req{reqID, data})
}

func (p *serverPeer) sendRequest(msgcode, reqID uint64, data interface{}, amount int) error {
	p.sentRequest(reqID, uint32(msgcode), uint32(amount))
	return sendRequest(p.rw, msgcode, reqID, data)
}

// requestHeadersByHash fetches a batch of blocks' headers corresponding to the
// specified header query, based on the hash of an origin block.
func (p *serverPeer) requestHeadersByHash(reqID uint64, origin common.Hash, amount int, skip int, reverse bool) error {
	p.Log().Debug("Fetching batch of headers", "count", amount, "fromhash", origin, "skip", skip, "reverse", reverse)
	return p.sendRequest(GetBlockHeadersMsg, reqID, &getBlockHeadersData{Origin: hashOrNumber{Hash: origin}, Amount: uint64(amount), Skip: uint64(skip), Reverse: reverse}, amount)
}

// requestHeadersByNumber fetches a batch of blocks' headers corresponding to the
// specified header query, based on the number of an origin block.
func (p *serverPeer) requestHeadersByNumber(reqID, origin uint64, amount int, skip int, reverse bool) error {
	p.Log().Debug("Fetching batch of headers", "count", amount, "fromnum", origin, "skip", skip, "reverse", reverse)
	return p.sendRequest(GetBlockHeadersMsg, reqID, &getBlockHeadersData{Origin: hashOrNumber{Number: origin}, Amount: uint64(amount), Skip: uint64(skip), Reverse: reverse}, amount)
}

// requestBodies fetches a batch of blocks' bodies corresponding to the hashes
// specified.
func (p *serverPeer) requestBodies(reqID uint64, hashes []common.Hash) error {
	p.Log().Debug("Fetching batch of block bodies", "count", len(hashes))
	return p.sendRequest(GetBlockBodiesMsg, reqID, hashes, len(hashes))
}

// requestCode fetches a batch of arbitrary data from a node's known state
// data, corresponding to the specified hashes.
func (p *serverPeer) requestCode(reqID uint64, reqs []CodeReq) error {
	p.Log().Debug("Fetching batch of codes", "count", len(reqs))
	return p.sendRequest(GetCodeMsg, reqID, reqs, len(reqs))
}

// requestReceipts fetches a batch of transaction receipts from a remote node.
func (p *serverPeer) requestReceipts(reqID uint64, hashes []common.Hash) error {
	p.Log().Debug("Fetching batch of receipts", "count", len(hashes))
	return p.sendRequest(GetReceiptsMsg, reqID, hashes, len(hashes))
}

// requestProofs fetches a batch of merkle proofs from a remote node.
func (p *serverPeer) requestProofs(reqID uint64, reqs []ProofReq) error {
	p.Log().Debug("Fetching batch of proofs", "count", len(reqs))
	return p.sendRequest(GetProofsV2Msg, reqID, reqs, len(reqs))
}

// requestHelperTrieProofs fetches a batch of HelperTrie merkle proofs from a remote node.
func (p *serverPeer) requestHelperTrieProofs(reqID uint64, reqs []HelperTrieReq) error {
	p.Log().Debug("Fetching batch of HelperTrie proofs", "count", len(reqs))
	return p.sendRequest(GetHelperTrieProofsMsg, reqID, reqs, len(reqs))
}

// requestTxStatus fetches a batch of transaction status records from a remote node.
func (p *serverPeer) requestTxStatus(reqID uint64, txHashes []common.Hash) error {
	p.Log().Debug("Requesting transaction status", "count", len(txHashes))
	return p.sendRequest(GetTxStatusMsg, reqID, txHashes, len(txHashes))
}

// sendTxs creates a reply with a batch of transactions to be added to the remote transaction pool.
func (p *serverPeer) sendTxs(reqID uint64, amount int, txs rlp.RawValue) error {
	p.Log().Debug("Sending batch of transactions", "amount", amount, "size", len(txs))
	sizeFactor := (len(txs) + txSizeCostLimit/2) / txSizeCostLimit
	if sizeFactor > amount {
		amount = sizeFactor
	}
	return p.sendRequest(SendTxV2Msg, reqID, txs, amount)
}

// RequestEtherbase fetches the etherbase of a remote node.
func (p *serverPeer) RequestEtherbase(reqID, cost uint64) error {
	p.Log().Debug("Requesting etherbase for peer", "enode", p.id)
	type req struct {
		ReqID uint64
	}
	return p2p.Send(p.rw, GetEtherbaseMsg, req{reqID})
}

// RequestGatewayFee gets gateway fee of remote node
func (p *serverPeer) RequestGatewayFee(reqID, cost uint64) error {
	p.Log().Debug("Requesting gatewayFee for peer", "enode", p.id)
	type req struct {
		ReqID uint64
	}
	return p2p.Send(p.rw, GetGatewayFeeMsg, req{reqID})
}

func (p *serverPeer) Etherbase() (etherbase common.Address, ok bool) {
	p.lock.RLock()
	defer p.lock.RUnlock()
	if p.etherbase != nil {
		return *p.etherbase, true
	}
	return common.Address{}, false
}

func (p *serverPeer) SetEtherbase(etherbase common.Address) {
	p.lock.Lock()
	defer p.lock.Unlock()
	p.etherbase = &etherbase
}

func (p *serverPeer) GatewayFee() (fee *big.Int, ok bool) {
	p.lock.Lock()
	defer p.lock.Unlock()
	return p.gatewayFee, p.gatewayFee != nil
}

func (p *serverPeer) SetGatewayFee(gatewayFee *big.Int) {
	p.lock.Lock()
	defer p.lock.Unlock()
	p.gatewayFee = gatewayFee
}

// Returns true if the peer has indicated it is willing to transmit the given
// transaction to the network. It may be the case that this client expects a
// node to relay a transaction, but the server decides not to.
func (p *serverPeer) WillAcceptTransaction(tx *types.Transaction) bool {
	if p.onlyAnnounce {
		return false
	}

	// Retrieve the gateway fee information known for this peer.
	// Treat unknown gateway fee or etherbase as potentially free relay.
	gatewayFee, ok := p.GatewayFee()
	if !ok {
		return true
	}
	etherbase, ok := p.Etherbase()
	if !ok {
		return true
	}

	// Check that the transaction meets the peer's gateway fee requirements.
	if etherbase != (common.Address{}) && gatewayFee.Cmp(common.Big0) > 0 {
		if txGateway := tx.GatewayFeeRecipient(); txGateway == nil || *txGateway != etherbase {
			return false
		}
		if txFee := tx.GatewayFee(); txFee == nil || txFee.Cmp(gatewayFee) < 0 {
			return false
		}
	}
	return true
}

// waitBefore implements distPeer interface
func (p *serverPeer) waitBefore(maxCost uint64) (time.Duration, float64) {
	return p.fcServer.CanSend(maxCost)
}

// getRequestCost returns an estimated request cost according to the flow control
// rules negotiated between the server and the client.
func (p *serverPeer) getRequestCost(msgcode uint64, amount int) uint64 {
	p.lock.RLock()
	defer p.lock.RUnlock()

	costs := p.fcCosts[msgcode]
	if costs == nil {
		return 0
	}
	cost := costs.baseCost + costs.reqCost*uint64(amount)
	if cost > p.fcParams.BufLimit {
		cost = p.fcParams.BufLimit
	}
	return cost
}

// getTxRelayCost returns an estimated relay cost according to the flow control
// rules negotiated between the server and the client.
func (p *serverPeer) getTxRelayCost(amount, size int) uint64 {
	p.lock.RLock()
	defer p.lock.RUnlock()

	costs := p.fcCosts[SendTxV2Msg]
	if costs == nil {
		return 0
	}
	cost := costs.baseCost + costs.reqCost*uint64(amount)
	sizeCost := costs.baseCost + costs.reqCost*uint64(size)/txSizeCostLimit
	if sizeCost > cost {
		cost = sizeCost
	}
	if cost > p.fcParams.BufLimit {
		cost = p.fcParams.BufLimit
	}
	return cost
}

// HasBlock checks if the peer has a given block
func (p *serverPeer) HasBlock(hash common.Hash, number *uint64, hasState bool) bool {
	p.lock.RLock()
	defer p.lock.RUnlock()

	if p.hasBlockHook != nil {
		return p.hasBlockHook(hash, *number, hasState)
	}
	head := p.headInfo.Number
	var since, recent uint64
	if hasState {
		since = p.stateSince
		recent = p.stateRecent
	} else {
		since = p.chainSince
		recent = p.chainRecent
	}
	// If number is not provided then we return an optimistic yet possible false positive
	if number == nil {
		return true
	}

	return head >= *number && *number >= since && (recent == 0 || *number+recent+4 > head)
}

// updateFlowControl updates the flow control parameters belonging to the server
// node if the announced key/value set contains relevant fields
func (p *serverPeer) updateFlowControl(update keyValueMap) {
	p.lock.Lock()
	defer p.lock.Unlock()

	// If any of the flow control params is nil, refuse to update.
	var params flowcontrol.ServerParams
	if update.get("flowControl/BL", &params.BufLimit) == nil && update.get("flowControl/MRR", &params.MinRecharge) == nil {
		// todo can light client set a minimal acceptable flow control params?
		p.fcParams = params
		p.fcServer.UpdateParams(params)
	}
	var MRC RequestCostList
	if update.get("flowControl/MRC", &MRC) == nil {
		costUpdate := MRC.decode(ProtocolLengths[uint(p.version)])
		for code, cost := range costUpdate {
			p.fcCosts[code] = cost
		}
	}
}

// updateHead updates the head information based on the announcement from
// the peer.
func (p *serverPeer) updateHead(hash common.Hash, number uint64, td *big.Int) {
	p.lock.Lock()
	defer p.lock.Unlock()

	p.headInfo = blockInfo{Hash: hash, Number: number, Td: td}
}

// Handshake executes the les protocol handshake, negotiating version number,
// network IDs and genesis blocks.
func (p *serverPeer) Handshake(genesis common.Hash, forkid forkid.ID, forkFilter forkid.Filter) error {
	// Note: there is no need to share local head with a server but older servers still
	// require these fields so we announce zero values.
	return p.handshake(common.Big0, common.Hash{}, 0, genesis, forkid, forkFilter, func(lists *keyValueList) {
		// Add some client-specific handshake fields
		//
		// Enable signed announcement randomly even the server is not trusted.
		p.announceType = announceTypeSimple
		if p.trusted {
			p.announceType = announceTypeSigned
		}
		*lists = (*lists).add("announceType", p.announceType)
	}, func(recv keyValueMap) error {
		var (
			rHash common.Hash
			rNum  uint64
			rTd   *big.Int
		)
		if err := recv.get("headTd", &rTd); err != nil {
			return err
		}
		if err := recv.get("headHash", &rHash); err != nil {
			return err
		}
		if err := recv.get("headNum", &rNum); err != nil {
			return err
		}
		p.headInfo = blockInfo{Hash: rHash, Number: rNum, Td: rTd}
		if recv.get("serveChainSince", &p.chainSince) != nil {
			p.onlyAnnounce = true
		}
		if recv.get("serveRecentChain", &p.chainRecent) != nil {
			p.chainRecent = 0
		}
		if recv.get("serveStateSince", &p.stateSince) != nil {
			p.onlyAnnounce = true
		}
		if recv.get("serveRecentState", &p.stateRecent) != nil {
			p.stateRecent = 0
		}
		if recv.get("txRelay", nil) != nil {
			p.onlyAnnounce = true
		}
		if p.onlyAnnounce && !p.trusted {
			return errResp(ErrUselessPeer, "peer cannot serve requests")
		}
		// Parse flow control handshake packet.
		var sParams flowcontrol.ServerParams
		if err := recv.get("flowControl/BL", &sParams.BufLimit); err != nil {
			return err
		}
		if err := recv.get("flowControl/MRR", &sParams.MinRecharge); err != nil {
			return err
		}
		var MRC RequestCostList
		if err := recv.get("flowControl/MRC", &MRC); err != nil {
			return err
		}
		p.fcParams = sParams
		p.fcServer = flowcontrol.NewServerNode(sParams, &mclock.System{})
		p.fcCosts = MRC.decode(ProtocolLengths[uint(p.version)])

		recv.get("checkpoint/value", &p.checkpoint)
		recv.get("checkpoint/registerHeight", &p.checkpointNumber)

		if !p.onlyAnnounce {
			for msgCode := range reqAvgTimeCost {
				if p.fcCosts[msgCode] == nil {
					return errResp(ErrUselessPeer, "peer does not support message %d", msgCode)
				}
			}
		}
		return nil
	})
}

// setValueTracker sets the value tracker references for connected servers. Note that the
// references should be removed upon disconnection by setValueTracker(nil, nil).
func (p *serverPeer) setValueTracker(vt *lpc.ValueTracker, nvt *lpc.NodeValueTracker) {
	p.vtLock.Lock()
	p.valueTracker = vt
	p.nodeValueTracker = nvt
	if nvt != nil {
		p.sentReqs = make(map[uint64]sentReqEntry)
	} else {
		p.sentReqs = nil
	}
	p.vtLock.Unlock()
}

// updateVtParams updates the server's price table in the value tracker.
func (p *serverPeer) updateVtParams() {
	p.vtLock.Lock()
	defer p.vtLock.Unlock()

	if p.nodeValueTracker == nil {
		return
	}
	reqCosts := make([]uint64, len(requestList))
	for code, costs := range p.fcCosts {
		if m, ok := requestMapping[uint32(code)]; ok {
			reqCosts[m.first] = costs.baseCost + costs.reqCost
			if m.rest != -1 {
				reqCosts[m.rest] = costs.reqCost
			}
		}
	}
	p.valueTracker.UpdateCosts(p.nodeValueTracker, reqCosts)
}

// sentReqEntry remembers sent requests and their sending times
type sentReqEntry struct {
	reqType, amount uint32
	at              mclock.AbsTime
}

// sentRequest marks a request sent at the current moment to this server.
func (p *serverPeer) sentRequest(id uint64, reqType, amount uint32) {
	p.vtLock.Lock()
	if p.sentReqs != nil {
		p.sentReqs[id] = sentReqEntry{reqType, amount, mclock.Now()}
	}
	p.vtLock.Unlock()
}

// answeredRequest marks a request answered at the current moment by this server.
func (p *serverPeer) answeredRequest(id uint64) {
	p.vtLock.Lock()
	if p.sentReqs == nil {
		p.vtLock.Unlock()
		return
	}
	e, ok := p.sentReqs[id]
	delete(p.sentReqs, id)
	vt := p.valueTracker
	nvt := p.nodeValueTracker
	p.vtLock.Unlock()
	if !ok {
		return
	}
	var (
		vtReqs   [2]lpc.ServedRequest
		reqCount int
	)
	m := requestMapping[e.reqType]
	if m.rest == -1 || e.amount <= 1 {
		reqCount = 1
		vtReqs[0] = lpc.ServedRequest{ReqType: uint32(m.first), Amount: e.amount}
	} else {
		reqCount = 2
		vtReqs[0] = lpc.ServedRequest{ReqType: uint32(m.first), Amount: 1}
		vtReqs[1] = lpc.ServedRequest{ReqType: uint32(m.rest), Amount: e.amount - 1}
	}
	dt := time.Duration(mclock.Now() - e.at)
	vt.Served(nvt, vtReqs[:reqCount], dt)
}

// clientPeer represents each node to which the les server is connected.
// The node here refers to the light client.
type clientPeer struct {
	peerCommons

	// responseLock ensures that responses are queued in the same order as
	// RequestProcessed is called
	responseLock  sync.Mutex
	responseCount uint64 // Counter to generate an unique id for request processing.

	balance *lps.NodeBalance

	// invalidLock is used for protecting invalidCount.
	invalidLock  sync.RWMutex
	invalidCount utils.LinearExpiredValue // Counter the invalid request the client peer has made.

	server   bool
	errCh    chan error
	fcClient *flowcontrol.ClientNode // Server side mirror token bucket.
}

func newClientPeer(version int, network uint64, p *p2p.Peer, rw p2p.MsgReadWriter) *clientPeer {
	return &clientPeer{
		peerCommons: peerCommons{
			Peer:      p,
			rw:        rw,
			id:        p.ID().String(),
			version:   version,
			network:   network,
			sendQueue: utils.NewExecQueue(100),
			closeCh:   make(chan struct{}),
		},
		invalidCount: utils.LinearExpiredValue{Rate: mclock.AbsTime(time.Hour)},
		errCh:        make(chan error, 1),
	}
}

// freeClientId returns a string identifier for the peer. Multiple peers with
// the same identifier can not be connected in free mode simultaneously.
func (p *clientPeer) freeClientId() string {
	if addr, ok := p.RemoteAddr().(*net.TCPAddr); ok {
		if addr.IP.IsLoopback() {
			// using peer id instead of loopback ip address allows multiple free
			// connections from local machine to own server
			return p.id
		} else {
			return addr.IP.String()
		}
	}
	return p.id
}

// sendStop notifies the client about being in frozen state
func (p *clientPeer) sendStop() error {
	return p2p.Send(p.rw, StopMsg, struct{}{})
}

// sendResume notifies the client about getting out of frozen state
func (p *clientPeer) sendResume(bv uint64) error {
	return p2p.Send(p.rw, ResumeMsg, bv)
}

// freeze temporarily puts the client in a frozen state which means all unprocessed
// and subsequent requests are dropped. Unfreezing happens automatically after a short
// time if the client's buffer value is at least in the slightly positive region.
// The client is also notified about being frozen/unfrozen with a Stop/Resume message.
func (p *clientPeer) freeze() {
	if p.version < lpv3 {
		// if Stop/Resume is not supported then just drop the peer after setting
		// its frozen status permanently
		atomic.StoreUint32(&p.frozen, 1)
		p.Peer.Disconnect(p2p.DiscUselessPeer)
		return
	}
	if atomic.SwapUint32(&p.frozen, 1) == 0 {
		go func() {
			p.sendStop()
			time.Sleep(freezeTimeBase + time.Duration(rand.Int63n(int64(freezeTimeRandom))))
			for {
				bufValue, bufLimit := p.fcClient.BufferStatus()
				if bufLimit == 0 {
					return
				}
				if bufValue <= bufLimit/8 {
					time.Sleep(freezeCheckPeriod)
					continue
				}
				atomic.StoreUint32(&p.frozen, 0)
				p.sendResume(bufValue)
				return
			}
		}()
	}
}

// reply struct represents a reply with the actual data already RLP encoded and
// only the bv (buffer value) missing. This allows the serving mechanism to
// calculate the bv value which depends on the data size before sending the reply.
type reply struct {
	w              p2p.MsgWriter
	msgcode, reqID uint64
	data           rlp.RawValue
}

// send sends the reply with the calculated buffer value
func (r *reply) send(bv uint64) error {
	type resp struct {
		ReqID, BV uint64
		Data      rlp.RawValue
	}
	return p2p.Send(r.w, r.msgcode, resp{r.reqID, bv, r.data})
}

// size returns the RLP encoded size of the message data
func (r *reply) size() uint32 {
	return uint32(len(r.data))
}

// replyBlockHeaders creates a reply with a batch of block headers
func (p *clientPeer) replyBlockHeaders(reqID uint64, headers []*types.Header) *reply {
	data, _ := rlp.EncodeToBytes(headers)
	return &reply{p.rw, BlockHeadersMsg, reqID, data}
}

// replyBlockBodiesRLP creates a reply with a batch of block contents from
// an already RLP encoded format.
func (p *clientPeer) replyBlockBodiesRLP(reqID uint64, bodies []rlp.RawValue) *reply {
	data, _ := rlp.EncodeToBytes(bodies)
	return &reply{p.rw, BlockBodiesMsg, reqID, data}
}

// replyCode creates a reply with a batch of arbitrary internal data, corresponding to the
// hashes requested.
func (p *clientPeer) replyCode(reqID uint64, codes [][]byte) *reply {
	data, _ := rlp.EncodeToBytes(codes)
	return &reply{p.rw, CodeMsg, reqID, data}
}

// replyReceiptsRLP creates a reply with a batch of transaction receipts, corresponding to the
// ones requested from an already RLP encoded format.
func (p *clientPeer) replyReceiptsRLP(reqID uint64, receipts []rlp.RawValue) *reply {
	data, _ := rlp.EncodeToBytes(receipts)
	return &reply{p.rw, ReceiptsMsg, reqID, data}
}

// replyProofsV2 creates a reply with a batch of merkle proofs, corresponding to the ones requested.
func (p *clientPeer) replyProofsV2(reqID uint64, proofs light.NodeList) *reply {
	data, _ := rlp.EncodeToBytes(proofs)
	return &reply{p.rw, ProofsV2Msg, reqID, data}
}

// replyHelperTrieProofs creates a reply with a batch of HelperTrie proofs, corresponding to the ones requested.
func (p *clientPeer) replyHelperTrieProofs(reqID uint64, resp HelperTrieResps) *reply {
	data, _ := rlp.EncodeToBytes(resp)
	return &reply{p.rw, HelperTrieProofsMsg, reqID, data}
}

// replyTxStatus creates a reply with a batch of transaction status records, corresponding to the ones requested.
func (p *clientPeer) replyTxStatus(reqID uint64, stats []light.TxStatus) *reply {
	data, _ := rlp.EncodeToBytes(stats)
	return &reply{p.rw, TxStatusMsg, reqID, data}
}

func (p *clientPeer) SendEtherbaseRLP(reqID uint64, etherbase common.Address) *reply {
	data, _ := rlp.EncodeToBytes(etherbase)
	return &reply{p.rw, EtherbaseMsg, reqID, data}
}

//ReplyGatewayFee creates reply with gateway fee that was requested
func (p *clientPeer) ReplyGatewayFee(reqID uint64, resp GatewayFeeInformation) *reply {
	data, _ := rlp.EncodeToBytes(resp)
	return &reply{p.rw, GatewayFeeMsg, reqID, data}
}

// sendAnnounce announces the availability of a number of blocks through
// a hash notification.
func (p *clientPeer) sendAnnounce(request announceData) error {
	return p2p.Send(p.rw, AnnounceMsg, request)
}

// allowInactive implements clientPoolPeer
func (p *clientPeer) allowInactive() bool {
	return false
}

// updateCapacity updates the request serving capacity assigned to a given client
// and also sends an announcement about the updated flow control parameters
func (p *clientPeer) updateCapacity(cap uint64) {
	p.lock.Lock()
	defer p.lock.Unlock()

	if cap != p.fcParams.MinRecharge {
		p.fcParams = flowcontrol.ServerParams{MinRecharge: cap, BufLimit: cap * bufLimitRatio}
		p.fcClient.UpdateParams(p.fcParams)
		var kvList keyValueList
		kvList = kvList.add("flowControl/MRR", cap)
		kvList = kvList.add("flowControl/BL", cap*bufLimitRatio)
		p.queueSend(func() { p.sendAnnounce(announceData{Update: kvList}) })
	}
}

// freezeClient temporarily puts the client in a frozen state which means all
// unprocessed and subsequent requests are dropped. Unfreezing happens automatically
// after a short time if the client's buffer value is at least in the slightly positive
// region. The client is also notified about being frozen/unfrozen with a Stop/Resume
// message.
func (p *clientPeer) freezeClient() {
	if p.version < lpv3 {
		// if Stop/Resume is not supported then just drop the peer after setting
		// its frozen status permanently
		atomic.StoreUint32(&p.frozen, 1)
		p.Peer.Disconnect(p2p.DiscUselessPeer)
		return
	}
	if atomic.SwapUint32(&p.frozen, 1) == 0 {
		go func() {
			p.sendStop()
			time.Sleep(freezeTimeBase + time.Duration(rand.Int63n(int64(freezeTimeRandom))))
			for {
				bufValue, bufLimit := p.fcClient.BufferStatus()
				if bufLimit == 0 {
					return
				}
				if bufValue <= bufLimit/8 {
					time.Sleep(freezeCheckPeriod)
				} else {
					atomic.StoreUint32(&p.frozen, 0)
					p.sendResume(bufValue)
					break
				}
			}
		}()
	}
}

// Handshake executes the les protocol handshake, negotiating version number,
// network IDs, difficulties, head and genesis blocks.
func (p *clientPeer) Handshake(td *big.Int, head common.Hash, headNum uint64, genesis common.Hash, forkID forkid.ID, forkFilter forkid.Filter, server *LesServer) error {
	// Note: clientPeer.headInfo should contain the last head announced to the client by us.
	// The values announced in the handshake are dummy values for compatibility reasons and should be ignored.
	p.headInfo = blockInfo{Hash: head, Number: headNum, Td: td}
	return p.handshake(td, head, headNum, genesis, forkID, forkFilter, func(lists *keyValueList) {
		// Add some information which services server can offer.
		if !server.config.UltraLightOnlyAnnounce {
			*lists = (*lists).add("serveHeaders", nil)
			*lists = (*lists).add("serveChainSince", uint64(0))
			*lists = (*lists).add("serveStateSince", uint64(0))

			// If local ethereum node is running in archive mode, advertise ourselves we have
			// all version state data. Otherwise only recent state is available.
			stateRecent := uint64(core.TriesInMemory - 4)
			if server.archiveMode {
				stateRecent = 0
			}
			*lists = (*lists).add("serveRecentState", stateRecent)
			*lists = (*lists).add("txRelay", nil)
		}
		*lists = (*lists).add("flowControl/BL", server.defParams.BufLimit)
		*lists = (*lists).add("flowControl/MRR", server.defParams.MinRecharge)

		var costList RequestCostList
		if server.costTracker.testCostList != nil {
			costList = server.costTracker.testCostList
		} else {
			costList = server.costTracker.makeCostList(server.costTracker.globalFactor())
		}
		*lists = (*lists).add("flowControl/MRC", costList)
		p.fcCosts = costList.decode(ProtocolLengths[uint(p.version)])
		p.fcParams = server.defParams

		// Add advertised checkpoint and register block height which
		// client can verify the checkpoint validity.
		if server.oracle != nil && server.oracle.IsRunning() {
			cp, height := server.oracle.StableCheckpoint()
			if cp != nil {
				*lists = (*lists).add("checkpoint/value", cp)
				*lists = (*lists).add("checkpoint/registerHeight", height)
			}
		}
	}, func(recv keyValueMap) error {
		p.server = recv.get("flowControl/MRR", nil) == nil
		if p.server {
			p.announceType = announceTypeNone // connected to another server, send no messages
		} else {
			if recv.get("announceType", &p.announceType) != nil {
				// set default announceType on server side
				p.announceType = announceTypeSimple
			}
			p.fcClient = flowcontrol.NewClientNode(server.fcManager, p.fcParams)
		}
		return nil
	})
}

func (p *clientPeer) bumpInvalid() {
	p.invalidLock.Lock()
	p.invalidCount.Add(1, mclock.Now())
	p.invalidLock.Unlock()
}

func (p *clientPeer) getInvalid() uint64 {
	p.invalidLock.RLock()
	defer p.invalidLock.RUnlock()
	return p.invalidCount.Value(mclock.Now())
}

// serverPeerSubscriber is an interface to notify services about added or
// removed server peers
type serverPeerSubscriber interface {
	registerPeer(*serverPeer)
	unregisterPeer(*serverPeer)
}

<<<<<<< HEAD
// clientPeerSubscriber is an interface to notify services about added or
// removed client peers
type clientPeerSubscriber interface {
	registerPeer(*clientPeer)
	unregisterPeer(*clientPeer)
}

// clientPeerSet represents the set of active client peers currently
// participating in the Light Ethereum sub-protocol.
type clientPeerSet struct {
	peers map[string]*clientPeer
	// subscribers is a batch of subscribers and peerset will notify
	// these subscribers when the peerset changes(new client peer is
	// added or removed)
	subscribers []clientPeerSubscriber
	closed      bool
	lock        sync.RWMutex
}

// newClientPeerSet creates a new peer set to track the client peers.
func newClientPeerSet() *clientPeerSet {
	return &clientPeerSet{peers: make(map[string]*clientPeer)}
}

// subscribe adds a service to be notified about added or removed
// peers and also register all active peers into the given service.
func (ps *clientPeerSet) subscribe(sub clientPeerSubscriber) { // nolint:unused
	ps.lock.Lock()
	defer ps.lock.Unlock()

	ps.subscribers = append(ps.subscribers, sub)
	for _, p := range ps.peers {
		sub.registerPeer(p)
	}
}

// unSubscribe removes the specified service from the subscriber pool.
func (ps *clientPeerSet) unSubscribe(sub clientPeerSubscriber) { // nolint:unused
	ps.lock.Lock()
	defer ps.lock.Unlock()

	for i, s := range ps.subscribers {
		if s == sub {
			ps.subscribers = append(ps.subscribers[:i], ps.subscribers[i+1:]...)
			return
		}
	}
}

// register adds a new peer into the peer set, or returns an error if the
// peer is already known.
func (ps *clientPeerSet) register(peer *clientPeer) error {
	ps.lock.Lock()
	defer ps.lock.Unlock()

	if ps.closed {
		return errClosed
	}
	if _, exist := ps.peers[peer.id]; exist {
		return errAlreadyRegistered
	}
	ps.peers[peer.id] = peer
	for _, sub := range ps.subscribers {
		sub.registerPeer(peer)
	}
	return nil
}

// unregister removes a remote peer from the peer set, disabling any further
// actions to/from that particular entity. It also initiates disconnection
// at the networking layer.
func (ps *clientPeerSet) unregister(id string) error {
	ps.lock.Lock()
	defer ps.lock.Unlock()

	p, ok := ps.peers[id]
	if !ok {
		return errNotRegistered
	}
	delete(ps.peers, id)
	for _, sub := range ps.subscribers {
		sub.unregisterPeer(p)
	}
	p.Peer.Disconnect(p2p.DiscRequested)
	return nil
}

// ids returns a list of all registered peer IDs
func (ps *clientPeerSet) ids() []string { // nolint:unused
	ps.lock.RLock()
	defer ps.lock.RUnlock()

	var ids []string
	for id := range ps.peers {
		ids = append(ids, id)
	}
	return ids
}

// peer retrieves the registered peer with the given id.
func (ps *clientPeerSet) peer(id string) *clientPeer {
	ps.lock.RLock()
	defer ps.lock.RUnlock()

	return ps.peers[id]
}

// len returns if the current number of peers in the set.
func (ps *clientPeerSet) len() int {
	ps.lock.RLock()
	defer ps.lock.RUnlock()

	return len(ps.peers)
}

// allClientPeers returns all client peers in a list.
func (ps *clientPeerSet) allPeers() []*clientPeer {
	ps.lock.RLock()
	defer ps.lock.RUnlock()

	list := make([]*clientPeer, 0, len(ps.peers))
	for _, p := range ps.peers {
		list = append(list, p)
	}
	return list
}

// close disconnects all peers. No new peers can be registered
// after close has returned.
func (ps *clientPeerSet) close() {
	ps.lock.Lock()
	defer ps.lock.Unlock()

	for _, p := range ps.peers {
		p.Disconnect(p2p.DiscQuitting)
	}
	ps.closed = true
}

=======
>>>>>>> e7872729
// serverPeerSet represents the set of active server peers currently
// participating in the Light Ethereum sub-protocol.
type serverPeerSet struct {
	peers map[string]*serverPeer
	// subscribers is a batch of subscribers and peerset will notify
	// these subscribers when the peerset changes(new server peer is
	// added or removed)
	subscribers []serverPeerSubscriber
	closed      bool
	lock        sync.RWMutex
}

// newServerPeerSet creates a new peer set to track the active server peers.
func newServerPeerSet() *serverPeerSet {
	return &serverPeerSet{peers: make(map[string]*serverPeer)}
}

// subscribe adds a service to be notified about added or removed
// peers and also register all active peers into the given service.
func (ps *serverPeerSet) subscribe(sub serverPeerSubscriber) {
	ps.lock.Lock()
	defer ps.lock.Unlock()

	ps.subscribers = append(ps.subscribers, sub)
	for _, p := range ps.peers {
		sub.registerPeer(p)
	}
}

// unSubscribe removes the specified service from the subscriber pool.
func (ps *serverPeerSet) unSubscribe(sub serverPeerSubscriber) { // nolint:unused
	ps.lock.Lock()
	defer ps.lock.Unlock()

	for i, s := range ps.subscribers {
		if s == sub {
			ps.subscribers = append(ps.subscribers[:i], ps.subscribers[i+1:]...)
			return
		}
	}
}

// register adds a new server peer into the set, or returns an error if the
// peer is already known.
func (ps *serverPeerSet) register(peer *serverPeer) error {
	ps.lock.Lock()
	defer ps.lock.Unlock()

	if ps.closed {
		return errClosed
	}
	if _, exist := ps.peers[peer.id]; exist {
		return errAlreadyRegistered
	}
	ps.peers[peer.id] = peer
	for _, sub := range ps.subscribers {
		sub.registerPeer(peer)
	}

	return nil
}

// TODO(nategraf) Remove this function when better method for choosing a peer is available.
func (ps *serverPeerSet) randomPeerEtherbase() common.Address {
	ps.lock.RLock()
	defer ps.lock.RUnlock()

	// Rely on golang's random map iteration order.
	for _, p := range ps.peers {
		if etherbase, ok := p.Etherbase(); ok {
			return etherbase
		}
	}
	return common.Address{}
}

// unregister removes a remote peer from the active set, disabling any further
// actions to/from that particular entity. It also initiates disconnection at
// the networking layer.
func (ps *serverPeerSet) unregister(id string) error {
	ps.lock.Lock()
	defer ps.lock.Unlock()

	p, ok := ps.peers[id]
	if !ok {
		return errNotRegistered
	}
	delete(ps.peers, id)
	for _, sub := range ps.subscribers {
		sub.unregisterPeer(p)
	}
	p.Peer.Disconnect(p2p.DiscRequested)
	return nil
}

// ids returns a list of all registered peer IDs
func (ps *serverPeerSet) ids() []string {
	ps.lock.RLock()
	defer ps.lock.RUnlock()

	var ids []string
	for id := range ps.peers {
		ids = append(ids, id)
	}
	return ids
}

// peer retrieves the registered peer with the given id.
func (ps *serverPeerSet) peer(id string) *serverPeer {
	ps.lock.RLock()
	defer ps.lock.RUnlock()

	return ps.peers[id]
}

// len returns if the current number of peers in the set.
func (ps *serverPeerSet) len() int {
	ps.lock.RLock()
	defer ps.lock.RUnlock()

	return len(ps.peers)
}

// bestPeer retrieves the known peer with the currently highest total difficulty.
// If the peerset is "client peer set", then nothing meaningful will return. The
// reason is client peer never send back their latest status to server.
func (ps *serverPeerSet) bestPeer() *serverPeer { // nolint:unused
	ps.lock.RLock()
	defer ps.lock.RUnlock()

	var (
		bestPeer *serverPeer
		bestTd   *big.Int
	)
	for _, p := range ps.peers {
		if td := p.Td(); bestTd == nil || td.Cmp(bestTd) > 0 {
			bestPeer, bestTd = p, td
		}
	}
	return bestPeer
}

// allServerPeers returns all server peers in a list.
func (ps *serverPeerSet) allPeers() []*serverPeer {
	ps.lock.RLock()
	defer ps.lock.RUnlock()

	list := make([]*serverPeer, 0, len(ps.peers))
	for _, p := range ps.peers {
		list = append(list, p)
	}
	return list
}

// close disconnects all peers. No new peers can be registered
// after close has returned.
func (ps *serverPeerSet) close() {
	ps.lock.Lock()
	defer ps.lock.Unlock()

	for _, p := range ps.peers {
		p.Disconnect(p2p.DiscQuitting)
	}
	ps.closed = true
<<<<<<< HEAD
}

// serverSet is a special set which contains all connected les servers.
// Les servers will also be discovered by discovery protocol because they
// also run the LES protocol. We can't drop them although they are useless
// for us(server) but for other protocols(e.g. ETH) upon the devp2p they
// may be useful.
type serverSet struct {
	lock   sync.Mutex
	set    map[string]*clientPeer
	closed bool
}

func newServerSet() *serverSet {
	return &serverSet{set: make(map[string]*clientPeer)}
}

func (s *serverSet) register(peer *clientPeer) error {
	s.lock.Lock()
	defer s.lock.Unlock()

	if s.closed {
		return errClosed
	}
	if _, exist := s.set[peer.id]; exist {
		return errAlreadyRegistered
	}
	s.set[peer.id] = peer
	return nil
}

func (s *serverSet) unregister(peer *clientPeer) error {
	s.lock.Lock()
	defer s.lock.Unlock()

	if s.closed {
		return errClosed
	}
	if _, exist := s.set[peer.id]; !exist {
		return errNotRegistered
	}
	delete(s.set, peer.id)
	peer.Peer.Disconnect(p2p.DiscQuitting)
	return nil
}

func (s *serverSet) close() {
	s.lock.Lock()
	defer s.lock.Unlock()

	for _, p := range s.set {
		p.Disconnect(p2p.DiscQuitting)
	}
	s.closed = true
=======
>>>>>>> e7872729
}<|MERGE_RESOLUTION|>--- conflicted
+++ resolved
@@ -26,35 +26,21 @@
 	"sync/atomic"
 	"time"
 
-<<<<<<< HEAD
 	"github.com/celo-org/celo-blockchain/common"
 	"github.com/celo-org/celo-blockchain/common/mclock"
 	"github.com/celo-org/celo-blockchain/core"
+	"github.com/celo-org/celo-blockchain/core/forkid"
 	"github.com/celo-org/celo-blockchain/core/types"
 	"github.com/celo-org/celo-blockchain/eth"
 	"github.com/celo-org/celo-blockchain/les/flowcontrol"
 	lpc "github.com/celo-org/celo-blockchain/les/lespay/client"
+	lps "github.com/celo-org/celo-blockchain/les/lespay/server"
 	"github.com/celo-org/celo-blockchain/les/utils"
 	"github.com/celo-org/celo-blockchain/light"
 	"github.com/celo-org/celo-blockchain/p2p"
+	"github.com/celo-org/celo-blockchain/p2p/enode"
 	"github.com/celo-org/celo-blockchain/params"
 	"github.com/celo-org/celo-blockchain/rlp"
-=======
-	"github.com/ethereum/go-ethereum/common"
-	"github.com/ethereum/go-ethereum/common/mclock"
-	"github.com/ethereum/go-ethereum/core"
-	"github.com/ethereum/go-ethereum/core/forkid"
-	"github.com/ethereum/go-ethereum/core/types"
-	"github.com/ethereum/go-ethereum/eth"
-	"github.com/ethereum/go-ethereum/les/flowcontrol"
-	lpc "github.com/ethereum/go-ethereum/les/lespay/client"
-	lps "github.com/ethereum/go-ethereum/les/lespay/server"
-	"github.com/ethereum/go-ethereum/les/utils"
-	"github.com/ethereum/go-ethereum/light"
-	"github.com/ethereum/go-ethereum/p2p"
-	"github.com/ethereum/go-ethereum/params"
-	"github.com/ethereum/go-ethereum/rlp"
->>>>>>> e7872729
 )
 
 var (
@@ -1148,7 +1134,6 @@
 	unregisterPeer(*serverPeer)
 }
 
-<<<<<<< HEAD
 // clientPeerSubscriber is an interface to notify services about added or
 // removed client peers
 type clientPeerSubscriber interface {
@@ -1159,7 +1144,7 @@
 // clientPeerSet represents the set of active client peers currently
 // participating in the Light Ethereum sub-protocol.
 type clientPeerSet struct {
-	peers map[string]*clientPeer
+	peers map[enode.ID]*clientPeer
 	// subscribers is a batch of subscribers and peerset will notify
 	// these subscribers when the peerset changes(new client peer is
 	// added or removed)
@@ -1170,7 +1155,7 @@
 
 // newClientPeerSet creates a new peer set to track the client peers.
 func newClientPeerSet() *clientPeerSet {
-	return &clientPeerSet{peers: make(map[string]*clientPeer)}
+	return &clientPeerSet{peers: make(map[enode.ID]*clientPeer)}
 }
 
 // subscribe adds a service to be notified about added or removed
@@ -1207,10 +1192,10 @@
 	if ps.closed {
 		return errClosed
 	}
-	if _, exist := ps.peers[peer.id]; exist {
+	if _, exist := ps.peers[peer.ID()]; exist {
 		return errAlreadyRegistered
 	}
-	ps.peers[peer.id] = peer
+	ps.peers[peer.ID()] = peer
 	for _, sub := range ps.subscribers {
 		sub.registerPeer(peer)
 	}
@@ -1220,7 +1205,7 @@
 // unregister removes a remote peer from the peer set, disabling any further
 // actions to/from that particular entity. It also initiates disconnection
 // at the networking layer.
-func (ps *clientPeerSet) unregister(id string) error {
+func (ps *clientPeerSet) unregister(id enode.ID) error {
 	ps.lock.Lock()
 	defer ps.lock.Unlock()
 
@@ -1237,11 +1222,11 @@
 }
 
 // ids returns a list of all registered peer IDs
-func (ps *clientPeerSet) ids() []string { // nolint:unused
+func (ps *clientPeerSet) ids() []enode.ID { // nolint:unused
 	ps.lock.RLock()
 	defer ps.lock.RUnlock()
 
-	var ids []string
+	var ids []enode.ID
 	for id := range ps.peers {
 		ids = append(ids, id)
 	}
@@ -1249,7 +1234,7 @@
 }
 
 // peer retrieves the registered peer with the given id.
-func (ps *clientPeerSet) peer(id string) *clientPeer {
+func (ps *clientPeerSet) peer(id enode.ID) *clientPeer {
 	ps.lock.RLock()
 	defer ps.lock.RUnlock()
 
@@ -1288,8 +1273,6 @@
 	ps.closed = true
 }
 
-=======
->>>>>>> e7872729
 // serverPeerSet represents the set of active server peers currently
 // participating in the Light Ethereum sub-protocol.
 type serverPeerSet struct {
@@ -1454,7 +1437,6 @@
 		p.Disconnect(p2p.DiscQuitting)
 	}
 	ps.closed = true
-<<<<<<< HEAD
 }
 
 // serverSet is a special set which contains all connected les servers.
@@ -1509,6 +1491,4 @@
 		p.Disconnect(p2p.DiscQuitting)
 	}
 	s.closed = true
-=======
->>>>>>> e7872729
 }
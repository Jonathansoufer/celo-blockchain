--- conflicted
+++ resolved
@@ -42,17 +42,10 @@
 )
 
 var (
-<<<<<<< HEAD
 	errClosed                   = errors.New("peer set is closed")
 	errAlreadyRegistered        = errors.New("peer is already registered")
 	errNotRegistered            = errors.New("peer is not registered")
-	errInvalidHelpTrieReq       = errors.New("invalid help trie request")
 	errNoPeerWithEtherbaseFound = errors.New("no peer with etherbase found")
-=======
-	errClosed            = errors.New("peer set is closed")
-	errAlreadyRegistered = errors.New("peer is already registered")
-	errNotRegistered     = errors.New("peer is not registered")
->>>>>>> e76047e9
 )
 
 const (
@@ -402,21 +395,15 @@
 	return p2p.Send(p.rw, ResumeMsg, bv)
 }
 
-<<<<<<< HEAD
-func (p *peer) SendEtherbaseRLP(reqID, bv uint64, etherbase common.Address) error {
-	return sendResponse(p.rw, EtherbaseMsg, reqID, bv, etherbase)
-}
-
-// SendCodeRLP sends a batch of arbitrary internal data, corresponding to the
-// hashes requested.
-func (p *peer) SendCode(reqID, bv uint64, data [][]byte) error {
-	return sendResponse(p.rw, CodeMsg, reqID, bv, data)
-=======
+func (p *peer) SendEtherbaseRLP(reqID uint64, etherbase common.Address) *reply {
+	data, _ := rlp.EncodeToBytes(etherbase)
+	return &reply{p.rw, EtherbaseMsg, reqID, data}
+}
+
 // ReplyBlockHeaders creates a reply with a batch of block headers
 func (p *peer) ReplyBlockHeaders(reqID uint64, headers []*types.Header) *reply {
 	data, _ := rlp.EncodeToBytes(headers)
 	return &reply{p.rw, BlockHeadersMsg, reqID, data}
->>>>>>> e76047e9
 }
 
 // ReplyBlockBodiesRLP creates a reply with a batch of block contents from
@@ -510,7 +497,6 @@
 	return sendRequest(p.rw, GetTxStatusMsg, reqID, cost, txHashes)
 }
 
-<<<<<<< HEAD
 // RequestEtherbase fetches the etherbase of a remote node.
 func (p *peer) RequestEtherbase(reqID, cost uint64) error {
 	p.Log().Debug("Requesting etherbase for peer", "enode", p.id)
@@ -520,23 +506,10 @@
 	return p2p.Send(p.rw, GetEtherbaseMsg, req{reqID})
 }
 
-// SendTxStatus sends a batch of transactions to be added to the remote transaction pool.
-func (p *peer) SendTxs(reqID, cost uint64, txs types.Transactions) error {
-	p.Log().Debug("Fetching batch of transactions", "count", len(txs))
-	switch p.version {
-	case lpv1:
-		return p2p.Send(p.rw, SendTxMsg, txs) // old message format does not include reqID
-	case lpv2:
-		return sendRequest(p.rw, SendTxV2Msg, reqID, cost, txs)
-	default:
-		panic(nil)
-	}
-=======
 // SendTxStatus creates a reply with a batch of transactions to be added to the remote transaction pool.
 func (p *peer) SendTxs(reqID, cost uint64, txs rlp.RawValue) error {
 	p.Log().Debug("Sending batch of transactions", "size", len(txs))
 	return sendRequest(p.rw, SendTxV2Msg, reqID, cost, txs)
->>>>>>> e76047e9
 }
 
 type keyValueEntry struct {

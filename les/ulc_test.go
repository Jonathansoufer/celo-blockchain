--- conflicted
+++ resolved
@@ -139,10 +139,6 @@
 
 // newTestLightPeer creates node with light sync mode
 func newTestLightPeer(t *testing.T, protocol int, ulcServers []string, ulcFraction int) (*testClient, func()) {
-<<<<<<< HEAD
-	_, c, teardown := newClientServerEnv(t, downloader.LightSync, 0, protocol, nil, ulcServers, ulcFraction, false, false)
-=======
-	_, c, teardown := newClientServerEnv(t, 0, protocol, nil, ulcServers, ulcFraction, false, false, true)
->>>>>>> 6eef141a
+	_, c, teardown := newClientServerEnv(t, downloader.LightSync, 0, protocol, nil, ulcServers, ulcFraction, false, false, true)
 	return c, teardown
 }
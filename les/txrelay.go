--- conflicted
+++ resolved
@@ -29,20 +29,11 @@
 )
 
 type lesTxRelay struct {
-<<<<<<< HEAD
 	txSent    map[common.Hash]*types.Transaction
 	txPending map[common.Hash]struct{}
 	peerList  []*serverPeer
-	lock      sync.RWMutex
+	lock      sync.Mutex
 	stop      chan struct{}
-=======
-	txSent       map[common.Hash]*ltrInfo
-	txPending    map[common.Hash]struct{}
-	peerList     []*serverPeer
-	peerStartPos int
-	lock         sync.Mutex
-	stop         chan struct{}
->>>>>>> e7872729
 
 	retriever *retrieveManager
 }

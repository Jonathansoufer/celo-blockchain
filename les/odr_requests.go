--- conflicted
+++ resolved
@@ -85,13 +85,8 @@
 }
 
 // CanSend tells if a certain peer is suitable for serving the given request
-<<<<<<< HEAD
-func (r *BlockRequest) CanSend(peer *peer) bool {
+func (r *BlockRequest) CanSend(peer *serverPeer) bool {
 	return peer.HasBlock(r.Hash, &r.Number, false)
-=======
-func (r *BlockRequest) CanSend(peer *serverPeer) bool {
-	return peer.HasBlock(r.Hash, r.Number, false)
->>>>>>> 4fabd9cb
 }
 
 // Request sends an ODR request to the LES network (implementation of LesOdrRequest)
@@ -138,23 +133,23 @@
 
 // GetCost returns the cost of the given ODR request according to the serving
 // peer's cost table (implementation fo LesOdrRequest)
-func (r *HeaderRequest) GetCost(peer *peer) uint64 {
-	return peer.GetRequestCost(GetBlockHeadersMsg, 1)
-}
-
-// CanSend tells if a certain peer is suitable for serving the given request
-func (r *HeaderRequest) CanSend(peer *peer) bool {
+func (r *HeaderRequest) GetCost(peer *serverPeer) uint64 {
+	return peer.getRequestCost(GetBlockHeadersMsg, 1)
+}
+
+// CanSend tells if a certain peer is suitable for serving the given request
+func (r *HeaderRequest) CanSend(peer *serverPeer) bool {
 	return peer.HasBlock(r.Origin.Hash, r.Origin.Number, false)
 }
 
 // Request sends an ODR request to the LES network (implementation of LesOdrRequest)
-func (r *HeaderRequest) Request(reqId uint64, peer *peer) error {
+func (r *HeaderRequest) Request(reqId uint64, peer *serverPeer) error {
 	if r.Origin.Hash != (common.Hash{}) {
 		peer.Log().Debug("Requesting block header", "hash", r.Origin.Hash)
-		return peer.RequestHeadersByHash(reqId, r.GetCost(peer), r.Origin.Hash, 1, 0, false)
+		return peer.requestHeadersByHash(reqId, r.Origin.Hash, 1, 0, false)
 	} else {
 		peer.Log().Debug("Requesting block header", "number", r.Origin.Number)
-		return peer.RequestHeadersByNumber(reqId, r.GetCost(peer), *r.Origin.Number, 1, 0, false)
+		return peer.requestHeadersByNumber(reqId, *r.Origin.Number, 1, 0, false)
 	}
 }
 
@@ -189,13 +184,8 @@
 }
 
 // CanSend tells if a certain peer is suitable for serving the given request
-<<<<<<< HEAD
-func (r *ReceiptsRequest) CanSend(peer *peer) bool {
+func (r *ReceiptsRequest) CanSend(peer *serverPeer) bool {
 	return peer.HasBlock(r.Hash, &r.Number, false)
-=======
-func (r *ReceiptsRequest) CanSend(peer *serverPeer) bool {
-	return peer.HasBlock(r.Hash, r.Number, false)
->>>>>>> 4fabd9cb
 }
 
 // Request sends an ODR request to the LES network (implementation of LesOdrRequest)
@@ -251,13 +241,8 @@
 }
 
 // CanSend tells if a certain peer is suitable for serving the given request
-<<<<<<< HEAD
-func (r *TrieRequest) CanSend(peer *peer) bool {
+func (r *TrieRequest) CanSend(peer *serverPeer) bool {
 	return peer.HasBlock(r.Id.BlockHash, &r.Id.BlockNumber, true)
-=======
-func (r *TrieRequest) CanSend(peer *serverPeer) bool {
-	return peer.HasBlock(r.Id.BlockHash, r.Id.BlockNumber, true)
->>>>>>> 4fabd9cb
 }
 
 // Request sends an ODR request to the LES network (implementation of LesOdrRequest)
@@ -310,13 +295,8 @@
 }
 
 // CanSend tells if a certain peer is suitable for serving the given request
-<<<<<<< HEAD
-func (r *CodeRequest) CanSend(peer *peer) bool {
+func (r *CodeRequest) CanSend(peer *serverPeer) bool {
 	return peer.HasBlock(r.Id.BlockHash, &r.Id.BlockNumber, true)
-=======
-func (r *CodeRequest) CanSend(peer *serverPeer) bool {
-	return peer.HasBlock(r.Id.BlockHash, r.Id.BlockNumber, true)
->>>>>>> 4fabd9cb
 }
 
 // Request sends an ODR request to the LES network (implementation of LesOdrRequest)

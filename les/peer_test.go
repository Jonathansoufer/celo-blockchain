--- conflicted
+++ resolved
@@ -18,11 +18,8 @@
 
 import (
 	"crypto/rand"
-<<<<<<< HEAD
+	"errors"
 	"fmt"
-=======
-	"errors"
->>>>>>> c43be6cf
 	"math/big"
 	"reflect"
 	"sort"

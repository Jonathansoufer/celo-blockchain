--- conflicted
+++ resolved
@@ -31,7 +31,6 @@
 	@echo "Done building."
 	@echo "Run \"$(GOBIN)/geth\" to launch geth."
 
-<<<<<<< HEAD
 bls-zexe: vendor/github.com/celo-org/bls-zexe/bls/target/release/libbls_zexe.a
 
 check_android_env:
@@ -101,9 +100,6 @@
 	@echo "Run \"$(GOBIN)/swarm\" to launch swarm."
 
 all: bls-zexe
-=======
-all:
->>>>>>> e76047e9
 	build/env.sh go run build/ci.go install
 
 android: bls-zexe-android

// Copyright 2016 The go-ethereum Authors
// This file is part of the go-ethereum library.
//
// The go-ethereum library is free software: you can redistribute it and/or modify
// it under the terms of the GNU Lesser General Public License as published by
// the Free Software Foundation, either version 3 of the License, or
// (at your option) any later version.
//
// The go-ethereum library is distributed in the hope that it will be useful,
// but WITHOUT ANY WARRANTY; without even the implied warranty of
// MERCHANTABILITY or FITNESS FOR A PARTICULAR PURPOSE. See the
// GNU Lesser General Public License for more details.
//
// You should have received a copy of the GNU Lesser General Public License
// along with the go-ethereum library. If not, see <http://www.gnu.org/licenses/>.

package params

import (
	"fmt"
)

const (
	VersionMajor = 1        // Major version component of the current release
<<<<<<< HEAD
	VersionMinor = 8        // Minor version component of the current release
	VersionPatch = 23       // Patch version component of the current release
=======
	VersionMinor = 9        // Minor version component of the current release
	VersionPatch = 2        // Patch version component of the current release
>>>>>>> e76047e9
	VersionMeta  = "stable" // Version metadata to append to the version string
)

// Version holds the textual version string.
var Version = func() string {
	return fmt.Sprintf("%d.%d.%d", VersionMajor, VersionMinor, VersionPatch)
}()

// VersionWithMeta holds the textual version string including the metadata.
var VersionWithMeta = func() string {
	v := Version
	if VersionMeta != "" {
		v += "-" + VersionMeta
	}
	return v
}()

// ArchiveVersion holds the textual version string used for Geth archives.
// e.g. "1.8.11-dea1ce05" for stable releases, or
//      "1.8.13-unstable-21c059b6" for unstable releases
func ArchiveVersion(gitCommit string) string {
	vsn := Version
	if VersionMeta != "stable" {
		vsn += "-" + VersionMeta
	}
	if len(gitCommit) >= 8 {
		vsn += "-" + gitCommit[:8]
	}
	return vsn
}

func VersionWithCommit(gitCommit, gitDate string) string {
	vsn := VersionWithMeta
	if len(gitCommit) >= 8 {
		vsn += "-" + gitCommit[:8]
	}
	if (VersionMeta != "stable") && (gitDate != "") {
		vsn += "-" + gitDate
	}
	return vsn
}<|MERGE_RESOLUTION|>--- conflicted
+++ resolved
@@ -22,13 +22,8 @@
 
 const (
 	VersionMajor = 1        // Major version component of the current release
-<<<<<<< HEAD
-	VersionMinor = 8        // Minor version component of the current release
-	VersionPatch = 23       // Patch version component of the current release
-=======
 	VersionMinor = 9        // Minor version component of the current release
 	VersionPatch = 2        // Patch version component of the current release
->>>>>>> e76047e9
 	VersionMeta  = "stable" // Version metadata to append to the version string
 )
 

--- conflicted
+++ resolved
@@ -106,19 +106,23 @@
 
 	// Precompiled contract gas prices
 
-<<<<<<< HEAD
-	EcrecoverGas            uint64 = 3000   // Elliptic curve sender recovery gas price
-	Sha256BaseGas           uint64 = 60     // Base price for a SHA256 operation
-	Sha256PerWordGas        uint64 = 12     // Per-word price for a SHA256 operation
-	Ripemd160BaseGas        uint64 = 600    // Base price for a RIPEMD160 operation
-	Ripemd160PerWordGas     uint64 = 120    // Per-word price for a RIPEMD160 operation
-	IdentityBaseGas         uint64 = 15     // Base price for a data copy operation
-	IdentityPerWordGas      uint64 = 3      // Per-work price for a data copy operation
-	ModExpQuadCoeffDiv      uint64 = 20     // Divisor for the quadratic particle of the big int modular exponentiation
-	Bn256AddGas             uint64 = 500    // Gas needed for an elliptic curve addition
-	Bn256ScalarMulGas       uint64 = 40000  // Gas needed for an elliptic curve scalar multiplication
-	Bn256PairingBaseGas     uint64 = 100000 // Base price for an elliptic curve pairing check
-	Bn256PairingPerPointGas uint64 = 80000  // Per-point price for an elliptic curve pairing check
+	EcrecoverGas        uint64 = 3000 // Elliptic curve sender recovery gas price
+	Sha256BaseGas       uint64 = 60   // Base price for a SHA256 operation
+	Sha256PerWordGas    uint64 = 12   // Per-word price for a SHA256 operation
+	Ripemd160BaseGas    uint64 = 600  // Base price for a RIPEMD160 operation
+	Ripemd160PerWordGas uint64 = 120  // Per-word price for a RIPEMD160 operation
+	IdentityBaseGas     uint64 = 15   // Base price for a data copy operation
+	IdentityPerWordGas  uint64 = 3    // Per-work price for a data copy operation
+	ModExpQuadCoeffDiv  uint64 = 20   // Divisor for the quadratic particle of the big int modular exponentiation
+
+	Bn256AddGasByzantium             uint64 = 500    // Byzantium gas needed for an elliptic curve addition
+	Bn256AddGasIstanbul              uint64 = 150    // Gas needed for an elliptic curve addition
+	Bn256ScalarMulGasByzantium       uint64 = 40000  // Byzantium gas needed for an elliptic curve scalar multiplication
+	Bn256ScalarMulGasIstanbul        uint64 = 6000   // Gas needed for an elliptic curve scalar multiplication
+	Bn256PairingBaseGasByzantium     uint64 = 100000 // Byzantium base price for an elliptic curve pairing check
+	Bn256PairingBaseGasIstanbul      uint64 = 45000  // Base price for an elliptic curve pairing check
+	Bn256PairingPerPointGasByzantium uint64 = 80000  // Byzantium per-point price for an elliptic curve pairing check
+	Bn256PairingPerPointGasIstanbul  uint64 = 34000  // Per-point price for an elliptic curve pairing check
 
 	// Celo precompiled contracts
 	// TODO(asa): Figure out what the actual gas cost of this contract should be.
@@ -140,25 +144,6 @@
 	RandomRegistryId               = "Random"
 	SortedOraclesRegistryId        = "SortedOracles"
 	ValidatorsRegistryId           = "Validators"
-=======
-	EcrecoverGas        uint64 = 3000 // Elliptic curve sender recovery gas price
-	Sha256BaseGas       uint64 = 60   // Base price for a SHA256 operation
-	Sha256PerWordGas    uint64 = 12   // Per-word price for a SHA256 operation
-	Ripemd160BaseGas    uint64 = 600  // Base price for a RIPEMD160 operation
-	Ripemd160PerWordGas uint64 = 120  // Per-word price for a RIPEMD160 operation
-	IdentityBaseGas     uint64 = 15   // Base price for a data copy operation
-	IdentityPerWordGas  uint64 = 3    // Per-work price for a data copy operation
-	ModExpQuadCoeffDiv  uint64 = 20   // Divisor for the quadratic particle of the big int modular exponentiation
-
-	Bn256AddGasByzantium             uint64 = 500    // Byzantium gas needed for an elliptic curve addition
-	Bn256AddGasIstanbul              uint64 = 150    // Gas needed for an elliptic curve addition
-	Bn256ScalarMulGasByzantium       uint64 = 40000  // Byzantium gas needed for an elliptic curve scalar multiplication
-	Bn256ScalarMulGasIstanbul        uint64 = 6000   // Gas needed for an elliptic curve scalar multiplication
-	Bn256PairingBaseGasByzantium     uint64 = 100000 // Byzantium base price for an elliptic curve pairing check
-	Bn256PairingBaseGasIstanbul      uint64 = 45000  // Base price for an elliptic curve pairing check
-	Bn256PairingPerPointGasByzantium uint64 = 80000  // Byzantium per-point price for an elliptic curve pairing check
-	Bn256PairingPerPointGasIstanbul  uint64 = 34000  // Per-point price for an elliptic curve pairing check
->>>>>>> e76047e9
 )
 
 var (

--- conflicted
+++ resolved
@@ -126,13 +126,9 @@
 	}
 	genesis := gspec.MustCommit(db)
 
-<<<<<<< HEAD
-	chain, _ := core.NewBlockChain(db, &core.CacheConfig{TrieDirtyDisabled: true}, gspec.Config, engine, vm.Config{}, nil)
+	chain, _ := core.NewBlockChain(db, &core.CacheConfig{TrieDirtyDisabled: true}, gspec.Config, engine, vm.Config{}, nil, nil)
 	contract_comm.SetInternalEVMHandler(chain)
 
-=======
-	chain, _ := core.NewBlockChain(db, &core.CacheConfig{TrieDirtyDisabled: true}, gspec.Config, engine, vm.Config{}, nil, nil)
->>>>>>> 45352300
 	txpool := core.NewTxPool(testTxPoolConfig, chainConfig, chain)
 
 	// If istanbul engine used, set the objects in that engine

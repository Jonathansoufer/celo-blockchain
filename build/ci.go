// Copyright 2016 The go-ethereum Authors
// This file is part of the go-ethereum library.
//
// The go-ethereum library is free software: you can redistribute it and/or modify
// it under the terms of the GNU Lesser General Public License as published by
// the Free Software Foundation, either version 3 of the License, or
// (at your option) any later version.
//
// The go-ethereum library is distributed in the hope that it will be useful,
// but WITHOUT ANY WARRANTY; without even the implied warranty of
// MERCHANTABILITY or FITNESS FOR A PARTICULAR PURPOSE. See the
// GNU Lesser General Public License for more details.
//
// You should have received a copy of the GNU Lesser General Public License
// along with the go-ethereum library. If not, see <http://www.gnu.org/licenses/>.

// +build none

/*
The ci command is called from Continuous Integration scripts.

Usage: go run build/ci.go <command> <command flags/arguments>

Available commands are:

   install    [ -arch architecture ] [ -cc compiler ] [ packages... ]                          -- builds packages and executables
   test       [ -coverage ] [ packages... ]                                                    -- runs the tests
   lint                                                                                        -- runs certain pre-selected linters
   archive    [ -arch architecture ] [ -type zip|tar ] [ -signer key-envvar ] [ -upload dest ] -- archives build artifacts
   importkeys                                                                                  -- imports signing keys from env
   debsrc     [ -signer key-id ] [ -upload dest ]                                              -- creates a debian source package
   nsis                                                                                        -- creates a Windows NSIS installer
   aar        [ -local ] [ -sign key-id ] [-deploy repo] [ -upload dest ]                      -- creates an Android archive
   xcode      [ -local ] [ -sign key-id ] [-deploy repo] [ -upload dest ]                      -- creates an iOS XCode framework
   xgo        [ -alltools ] [ options ]                                                        -- cross builds according to options
   purge      [ -store blobstore ] [ -days threshold ]                                         -- purges old archives from the blobstore

For all commands, -n prevents execution of external programs (dry run mode).

*/
package main

import (
	"bufio"
	"bytes"
	"encoding/base64"
	"flag"
	"fmt"
	"go/parser"
	"go/token"
	"io/ioutil"
	"log"
	"os"
	"os/exec"
	"path/filepath"
	"regexp"
	"runtime"
	"strings"
	"time"

	"github.com/ethereum/go-ethereum/internal/build"
	"github.com/ethereum/go-ethereum/params"
)

var (
	// Files that end up in the geth*.zip archive.
	gethArchiveFiles = []string{
		"COPYING",
		executablePath("geth"),
	}

	// Files that end up in the geth-alltools*.zip archive.
	allToolsArchiveFiles = []string{
		"COPYING",
		executablePath("abigen"),
		executablePath("bootnode"),
		executablePath("evm"),
		executablePath("geth"),
		executablePath("puppeth"),
		executablePath("rlpdump"),
		executablePath("wnode"),
		executablePath("clef"),
	}

	// A debian package is created for all executables listed here.
	debExecutables = []debExecutable{
		{
			BinaryName:  "abigen",
			Description: "Source code generator to convert Ethereum contract definitions into easy to use, compile-time type-safe Go packages.",
		},
		{
			BinaryName:  "bootnode",
			Description: "Ethereum bootnode.",
		},
		{
			BinaryName:  "evm",
			Description: "Developer utility version of the EVM (Ethereum Virtual Machine) that is capable of running bytecode snippets within a configurable environment and execution mode.",
		},
		{
			BinaryName:  "geth",
			Description: "Ethereum CLI client.",
		},
		{
			BinaryName:  "puppeth",
			Description: "Ethereum private network manager.",
		},
		{
			BinaryName:  "rlpdump",
			Description: "Developer utility tool that prints RLP structures.",
		},
		{
			BinaryName:  "wnode",
			Description: "Ethereum Whisper diagnostic tool",
		},
		{
			BinaryName:  "clef",
			Description: "Ethereum account management tool.",
		},
	}

	// A debian package is created for all executables listed here.

	debEthereum = debPackage{
		Name:        "ethereum",
		Version:     params.Version,
		Executables: debExecutables,
	}

	// Debian meta packages to build and push to Ubuntu PPA
	debPackages = []debPackage{
		debEthereum,
	}

	// Distros for which packages are created.
	// Note: vivid is unsupported because there is no golang-1.6 package for it.
	// Note: wily is unsupported because it was officially deprecated on Launchpad.
	// Note: yakkety is unsupported because it was officially deprecated on Launchpad.
	// Note: zesty is unsupported because it was officially deprecated on Launchpad.
	// Note: artful is unsupported because it was officially deprecated on Launchpad.
	// Note: cosmic is unsupported because it was officially deprecated on Launchpad.
	debDistros = []string{"trusty", "xenial", "bionic", "disco", "eoan"}
)

var GOBIN, _ = filepath.Abs(filepath.Join("build", "bin"))

func executablePath(name string) string {
	if runtime.GOOS == "windows" {
		name += ".exe"
	}
	return filepath.Join(GOBIN, name)
}

func main() {
	log.SetFlags(log.Lshortfile)

	if _, err := os.Stat(filepath.Join("build", "ci.go")); os.IsNotExist(err) {
		log.Fatal("this script must be run from the root of the repository")
	}
	if len(os.Args) < 2 {
		log.Fatal("need subcommand as first argument")
	}
	switch os.Args[1] {
	case "install":
		doInstall(os.Args[2:])
	case "test":
		doTest(os.Args[2:])
	case "lint":
		doLint(os.Args[2:])
	case "archive":
		doArchive(os.Args[2:])
	case "debsrc":
		doDebianSource(os.Args[2:])
	case "nsis":
		doWindowsInstaller(os.Args[2:])
	case "aar":
		doAndroidArchive(os.Args[2:])
	case "xcode":
		doXCodeFramework(os.Args[2:])
	case "xgo":
		doXgo(os.Args[2:])
	case "purge":
		doPurge(os.Args[2:])
	default:
		log.Fatal("unknown command ", os.Args[1])
	}
}

// Compiling

func doInstall(cmdline []string) {
	var (
		arch = flag.String("arch", "", "Architecture to cross build for")
		cc   = flag.String("cc", "", "C compiler to cross build with")
	)
	flag.CommandLine.Parse(cmdline)
	env := build.Env()

	// Check Go version. People regularly open issues about compilation
	// failure with outdated Go. This should save them the trouble.
	if !strings.Contains(runtime.Version(), "devel") {
		// Figure out the minor version number since we can't textually compare (1.10 < 1.9)
		var minor int
		fmt.Sscanf(strings.TrimPrefix(runtime.Version(), "go1."), "%d", &minor)

		if minor < 9 {
			log.Println("You have Go version", runtime.Version())
			log.Println("go-ethereum requires at least Go version 1.9 and cannot")
			log.Println("be compiled with an earlier version. Please upgrade your Go installation.")
			os.Exit(1)
		}
	}
	// Compile packages given as arguments, or everything if there are no arguments.
	packages := []string{"./..."}
	if flag.NArg() > 0 {
		packages = flag.Args()
	}

	if *arch == "" || *arch == runtime.GOARCH {
		goinstall := goTool("install", buildFlags(env)...)
		goinstall.Args = append(goinstall.Args, "-v")
		goinstall.Args = append(goinstall.Args, packages...)
		build.MustRun(goinstall)
		return
	}
	// If we are cross compiling to ARMv5 ARMv6 or ARMv7, clean any previous builds
	if *arch == "arm" {
		os.RemoveAll(filepath.Join(runtime.GOROOT(), "pkg", runtime.GOOS+"_arm"))
		for _, path := range filepath.SplitList(build.GOPATH()) {
			os.RemoveAll(filepath.Join(path, "pkg", runtime.GOOS+"_arm"))
		}
	}
	// Seems we are cross compiling, work around forbidden GOBIN
	goinstall := goToolArch(*arch, *cc, "install", buildFlags(env)...)
	goinstall.Args = append(goinstall.Args, "-v")
	goinstall.Args = append(goinstall.Args, []string{"-buildmode", "archive"}...)
	goinstall.Args = append(goinstall.Args, packages...)
	build.MustRun(goinstall)

	if cmds, err := ioutil.ReadDir("cmd"); err == nil {
		for _, cmd := range cmds {
			pkgs, err := parser.ParseDir(token.NewFileSet(), filepath.Join(".", "cmd", cmd.Name()), nil, parser.PackageClauseOnly)
			if err != nil {
				log.Fatal(err)
			}
			for name := range pkgs {
				if name == "main" {
					gobuild := goToolArch(*arch, *cc, "build", buildFlags(env)...)
					gobuild.Args = append(gobuild.Args, "-v")
					gobuild.Args = append(gobuild.Args, []string{"-o", executablePath(cmd.Name())}...)
					gobuild.Args = append(gobuild.Args, "."+string(filepath.Separator)+filepath.Join("cmd", cmd.Name()))
					build.MustRun(gobuild)
					break
				}
			}
		}
	}
}

func buildFlags(env build.Environment) (flags []string) {
	var ld []string
	if env.Commit != "" {
		ld = append(ld, "-X", "main.gitCommit="+env.Commit)
		ld = append(ld, "-X", "main.gitDate="+env.Date)
	}
	if runtime.GOOS == "darwin" {
		ld = append(ld, "-s")
	} else {
		ld = append(ld, "-extldflags")
		ld = append(ld, "-pthread")
	}

	if len(ld) > 0 {
		flags = append(flags, "-ldflags", strings.Join(ld, " "))
	}
	return flags
}

func goTool(subcmd string, args ...string) *exec.Cmd {
	return goToolArch(runtime.GOARCH, os.Getenv("CC"), subcmd, args...)
}

func goToolArch(arch string, cc string, subcmd string, args ...string) *exec.Cmd {
	cmd := build.GoTool(subcmd, args...)
	cmd.Env = []string{"GOPATH=" + build.GOPATH()}
	if arch == "" || arch == runtime.GOARCH {
		cmd.Env = append(cmd.Env, "GOBIN="+GOBIN)
	} else {
		cmd.Env = append(cmd.Env, "CGO_ENABLED=1")
		cmd.Env = append(cmd.Env, "GOARCH="+arch)
	}
	if cc != "" {
		cmd.Env = append(cmd.Env, "CC="+cc)
	}
	for _, e := range os.Environ() {
		if strings.HasPrefix(e, "GOPATH=") || strings.HasPrefix(e, "GOBIN=") {
			continue
		}
		cmd.Env = append(cmd.Env, e)
	}
	return cmd
}

func Filter(vs []string, pred func(string) bool) []string {
	filtered := make([]string, 0)
	for _, v := range vs {
		if pred(v) {
			filtered = append(filtered, v)
		}
	}
	return filtered
}

// Running The Tests
//
// "tests" also includes static analysis tools such as vet.

func doTest(cmdline []string) {
	coverage := flag.Bool("coverage", false, "Whether to record code coverage")
	race := flag.Bool("race", false, "Whether to test for races")

	flag.CommandLine.Parse(cmdline)
	env := build.Env()

	packages := []string{"./..."}
	if len(flag.CommandLine.Args()) > 0 {
		packages = flag.CommandLine.Args()
	}

	// Run the actual tests.
	// Test a single package at a time. CI builders are slow
	// and some tests run into timeouts under load.
	gotest := goTool("test", buildFlags(env)...)
	gotest.Args = append(gotest.Args, "-p", "1", "-timeout", "5m", "--short")
	if *coverage {
		gotest.Args = append(gotest.Args, "-covermode=atomic", "-cover")
	}
	if *race {
		gotest.Args = append(gotest.Args, "-race")
	}

	gotest.Args = append(gotest.Args, packages...)
	build.MustRun(gotest)
}

// runs gometalinter on requested packages
func doLint(cmdline []string) {
	flag.CommandLine.Parse(cmdline)

	packages := []string{"./..."}
	if len(flag.CommandLine.Args()) > 0 {
		packages = flag.CommandLine.Args()
	}
	// Get metalinter and install all supported linters
	build.MustRun(goTool("get", "gopkg.in/alecthomas/gometalinter.v2"))
	build.MustRunCommand(filepath.Join(GOBIN, "gometalinter.v2"), "--install")

	// Run fast linters batched together
	configs := []string{
		"--vendor",
		"--tests",
		"--deadline=2m",
		"--disable-all",
		// TODO (kevjue) - The goimports lint check is disabled since it was raising false errors.  Changes should be made
		//                 so that this check can be re-enabled without raising false errors.
		// "--enable=goimports",
		"--enable=varcheck",
		"--enable=vet",
		"--enable=gofmt",
		"--enable=misspell",
		"--enable=goconst",
		"--min-occurrences=6", // for goconst
	}
	build.MustRunCommand(filepath.Join(GOBIN, "gometalinter.v2"), append(configs, packages...)...)

	// Run slow linters one by one
	for _, linter := range []string{"unconvert", "gosimple"} {
		configs = []string{"--vendor", "--tests", "--deadline=10m", "--disable-all", "--enable=" + linter}
		build.MustRunCommand(filepath.Join(GOBIN, "gometalinter.v2"), append(configs, packages...)...)
	}
}

// Release Packaging
func doArchive(cmdline []string) {
	var (
		arch   = flag.String("arch", runtime.GOARCH, "Architecture cross packaging")
		atype  = flag.String("type", "zip", "Type of archive to write (zip|tar)")
		signer = flag.String("signer", "", `Environment variable holding the signing key (e.g. LINUX_SIGNING_KEY)`)
		upload = flag.String("upload", "", `Destination to upload the archives (usually "gethstore/builds")`)
		ext    string
	)
	flag.CommandLine.Parse(cmdline)
	switch *atype {
	case "zip":
		ext = ".zip"
	case "tar":
		ext = ".tar.gz"
	default:
		log.Fatal("unknown archive type: ", atype)
	}

	var (
		env = build.Env()

		basegeth = archiveBasename(*arch, params.ArchiveVersion(env.Commit))
		geth     = "geth-" + basegeth + ext
		alltools = "geth-alltools-" + basegeth + ext
	)
	maybeSkipArchive(env)
	if err := build.WriteArchive(geth, gethArchiveFiles); err != nil {
		log.Fatal(err)
	}
	if err := build.WriteArchive(alltools, allToolsArchiveFiles); err != nil {
		log.Fatal(err)
	}
	for _, archive := range []string{geth, alltools} {
		if err := archiveUpload(archive, *upload, *signer); err != nil {
			log.Fatal(err)
		}
	}
}

func archiveBasename(arch string, archiveVersion string) string {
	platform := runtime.GOOS + "-" + arch
	if arch == "arm" {
		platform += os.Getenv("GOARM")
	}
	if arch == "android" {
		platform = "android-all"
	}
	if arch == "ios" {
		platform = "ios-all"
	}
	return platform + "-" + archiveVersion
}

func archiveUpload(archive string, blobstore string, signer string) error {
	// If signing was requested, generate the signature files
	if signer != "" {
		key := getenvBase64(signer)
		if err := build.PGPSignFile(archive, archive+".asc", string(key)); err != nil {
			return err
		}
	}
	// If uploading to Azure was requested, push the archive possibly with its signature
	if blobstore != "" {
		auth := build.AzureBlobstoreConfig{
			Account:   strings.Split(blobstore, "/")[0],
			Token:     os.Getenv("AZURE_BLOBSTORE_TOKEN"),
			Container: strings.SplitN(blobstore, "/", 2)[1],
		}
		if err := build.AzureBlobstoreUpload(archive, filepath.Base(archive), auth); err != nil {
			return err
		}
		if signer != "" {
			if err := build.AzureBlobstoreUpload(archive+".asc", filepath.Base(archive+".asc"), auth); err != nil {
				return err
			}
		}
	}
	return nil
}

// skips archiving for some build configurations.
func maybeSkipArchive(env build.Environment) {
	if env.IsPullRequest {
		log.Printf("skipping because this is a PR build")
		os.Exit(0)
	}
	if env.IsCronJob {
		log.Printf("skipping because this is a cron job")
		os.Exit(0)
	}
	if env.Branch != "master" && !strings.HasPrefix(env.Tag, "v1.") {
		log.Printf("skipping because branch %q, tag %q is not on the whitelist", env.Branch, env.Tag)
		os.Exit(0)
	}
}

// Debian Packaging
func doDebianSource(cmdline []string) {
	var (
		signer  = flag.String("signer", "", `Signing key name, also used as package author`)
		upload  = flag.String("upload", "", `Where to upload the source package (usually "ethereum/ethereum")`)
		sshUser = flag.String("sftp-user", "", `Username for SFTP upload (usually "geth-ci")`)
		workdir = flag.String("workdir", "", `Output directory for packages (uses temp dir if unset)`)
		now     = time.Now()
	)
	flag.CommandLine.Parse(cmdline)
	*workdir = makeWorkdir(*workdir)
	env := build.Env()
	maybeSkipArchive(env)

	// Import the signing key.
	if key := getenvBase64("PPA_SIGNING_KEY"); len(key) > 0 {
		gpg := exec.Command("gpg", "--import")
		gpg.Stdin = bytes.NewReader(key)
		build.MustRun(gpg)
	}

	// Create Debian packages and upload them
	for _, pkg := range debPackages {
		for _, distro := range debDistros {
			meta := newDebMetadata(distro, *signer, env, now, pkg.Name, pkg.Version, pkg.Executables)
			pkgdir := stageDebianSource(*workdir, meta)
			debuild := exec.Command("debuild", "-S", "-sa", "-us", "-uc", "-d", "-Zxz")
			debuild.Dir = pkgdir
			build.MustRun(debuild)

			var (
				basename = fmt.Sprintf("%s_%s", meta.Name(), meta.VersionString())
				source   = filepath.Join(*workdir, basename+".tar.xz")
				dsc      = filepath.Join(*workdir, basename+".dsc")
				changes  = filepath.Join(*workdir, basename+"_source.changes")
			)
			if *signer != "" {
				build.MustRunCommand("debsign", changes)
			}
			if *upload != "" {
				ppaUpload(*workdir, *upload, *sshUser, []string{source, dsc, changes})
			}
		}
	}
}

func ppaUpload(workdir, ppa, sshUser string, files []string) {
	p := strings.Split(ppa, "/")
	if len(p) != 2 {
		log.Fatal("-upload PPA name must contain single /")
	}
	if sshUser == "" {
		sshUser = p[0]
	}
	incomingDir := fmt.Sprintf("~%s/ubuntu/%s", p[0], p[1])
	// Create the SSH identity file if it doesn't exist.
	var idfile string
	if sshkey := getenvBase64("PPA_SSH_KEY"); len(sshkey) > 0 {
		idfile = filepath.Join(workdir, "sshkey")
		if _, err := os.Stat(idfile); os.IsNotExist(err) {
			ioutil.WriteFile(idfile, sshkey, 0600)
		}
	}
	// Upload
	dest := sshUser + "@ppa.launchpad.net"
	if err := build.UploadSFTP(idfile, dest, incomingDir, files); err != nil {
		log.Fatal(err)
	}
}

func getenvBase64(variable string) []byte {
	dec, err := base64.StdEncoding.DecodeString(os.Getenv(variable))
	if err != nil {
		log.Fatal("invalid base64 " + variable)
	}
	return []byte(dec)
}

func makeWorkdir(wdflag string) string {
	var err error
	if wdflag != "" {
		err = os.MkdirAll(wdflag, 0744)
	} else {
		wdflag, err = ioutil.TempDir("", "geth-build-")
	}
	if err != nil {
		log.Fatal(err)
	}
	return wdflag
}

func isUnstableBuild(env build.Environment) bool {
	if env.Tag != "" {
		return false
	}
	return true
}

type debPackage struct {
	Name        string          // the name of the Debian package to produce, e.g. "ethereum"
	Version     string          // the clean version of the debPackage, e.g. 1.8.12, without any metadata
	Executables []debExecutable // executables to be included in the package
}

type debMetadata struct {
	Env build.Environment

	PackageName string

	// go-ethereum version being built. Note that this
	// is not the debian package version. The package version
	// is constructed by VersionString.
	Version string

	Author       string // "name <email>", also selects signing key
	Distro, Time string
	Executables  []debExecutable
}

type debExecutable struct {
	PackageName string
	BinaryName  string
	Description string
}

// Package returns the name of the package if present, or
// fallbacks to BinaryName
func (d debExecutable) Package() string {
	if d.PackageName != "" {
		return d.PackageName
	}
	return d.BinaryName
}

func newDebMetadata(distro, author string, env build.Environment, t time.Time, name string, version string, exes []debExecutable) debMetadata {
	if author == "" {
		// No signing key, use default author.
		author = "Ethereum Builds <fjl@ethereum.org>"
	}
	return debMetadata{
		PackageName: name,
		Env:         env,
		Author:      author,
		Distro:      distro,
		Version:     version,
		Time:        t.Format(time.RFC1123Z),
		Executables: exes,
	}
}

// Name returns the name of the metapackage that depends
// on all executable packages.
func (meta debMetadata) Name() string {
	if isUnstableBuild(meta.Env) {
		return meta.PackageName + "-unstable"
	}
	return meta.PackageName
}

// VersionString returns the debian version of the packages.
func (meta debMetadata) VersionString() string {
	vsn := meta.Version
	if meta.Env.Buildnum != "" {
		vsn += "+build" + meta.Env.Buildnum
	}
	if meta.Distro != "" {
		vsn += "+" + meta.Distro
	}
	return vsn
}

// ExeList returns the list of all executable packages.
func (meta debMetadata) ExeList() string {
	names := make([]string, len(meta.Executables))
	for i, e := range meta.Executables {
		names[i] = meta.ExeName(e)
	}
	return strings.Join(names, ", ")
}

// ExeName returns the package name of an executable package.
func (meta debMetadata) ExeName(exe debExecutable) string {
	if isUnstableBuild(meta.Env) {
		return exe.Package() + "-unstable"
	}
	return exe.Package()
}

// ExeConflicts returns the content of the Conflicts field
// for executable packages.
func (meta debMetadata) ExeConflicts(exe debExecutable) string {
	if isUnstableBuild(meta.Env) {
		// Set up the conflicts list so that the *-unstable packages
		// cannot be installed alongside the regular version.
		//
		// https://www.debian.org/doc/debian-policy/ch-relationships.html
		// is very explicit about Conflicts: and says that Breaks: should
		// be preferred and the conflicting files should be handled via
		// alternates. We might do this eventually but using a conflict is
		// easier now.
		return "ethereum, " + exe.Package()
	}
	return ""
}

func stageDebianSource(tmpdir string, meta debMetadata) (pkgdir string) {
	pkg := meta.Name() + "-" + meta.VersionString()
	pkgdir = filepath.Join(tmpdir, pkg)
	if err := os.Mkdir(pkgdir, 0755); err != nil {
		log.Fatal(err)
	}

	// Copy the source code.
	build.MustRunCommand("git", "checkout-index", "-a", "--prefix", pkgdir+string(filepath.Separator))

	// Put the debian build files in place.
	debian := filepath.Join(pkgdir, "debian")
	build.Render("build/deb/"+meta.PackageName+"/deb.rules", filepath.Join(debian, "rules"), 0755, meta)
	build.Render("build/deb/"+meta.PackageName+"/deb.changelog", filepath.Join(debian, "changelog"), 0644, meta)
	build.Render("build/deb/"+meta.PackageName+"/deb.control", filepath.Join(debian, "control"), 0644, meta)
	build.Render("build/deb/"+meta.PackageName+"/deb.copyright", filepath.Join(debian, "copyright"), 0644, meta)
	build.RenderString("8\n", filepath.Join(debian, "compat"), 0644, meta)
	build.RenderString("3.0 (native)\n", filepath.Join(debian, "source/format"), 0644, meta)
	for _, exe := range meta.Executables {
		install := filepath.Join(debian, meta.ExeName(exe)+".install")
		docs := filepath.Join(debian, meta.ExeName(exe)+".docs")
		build.Render("build/deb/"+meta.PackageName+"/deb.install", install, 0644, exe)
		build.Render("build/deb/"+meta.PackageName+"/deb.docs", docs, 0644, exe)
	}

	return pkgdir
}

// Windows installer
func doWindowsInstaller(cmdline []string) {
	// Parse the flags and make skip installer generation on PRs
	var (
		arch    = flag.String("arch", runtime.GOARCH, "Architecture for cross build packaging")
		signer  = flag.String("signer", "", `Environment variable holding the signing key (e.g. WINDOWS_SIGNING_KEY)`)
		upload  = flag.String("upload", "", `Destination to upload the archives (usually "gethstore/builds")`)
		workdir = flag.String("workdir", "", `Output directory for packages (uses temp dir if unset)`)
	)
	flag.CommandLine.Parse(cmdline)
	*workdir = makeWorkdir(*workdir)
	env := build.Env()
	maybeSkipArchive(env)

	// Aggregate binaries that are included in the installer
	var (
		devTools []string
		allTools []string
		gethTool string
	)
	for _, file := range allToolsArchiveFiles {
		if file == "COPYING" { // license, copied later
			continue
		}
		allTools = append(allTools, filepath.Base(file))
		if filepath.Base(file) == "geth.exe" {
			gethTool = file
		} else {
			devTools = append(devTools, file)
		}
	}

	// Render NSIS scripts: Installer NSIS contains two installer sections,
	// first section contains the geth binary, second section holds the dev tools.
	templateData := map[string]interface{}{
		"License":  "COPYING",
		"Geth":     gethTool,
		"DevTools": devTools,
	}
	build.Render("build/nsis.geth.nsi", filepath.Join(*workdir, "geth.nsi"), 0644, nil)
	build.Render("build/nsis.install.nsh", filepath.Join(*workdir, "install.nsh"), 0644, templateData)
	build.Render("build/nsis.uninstall.nsh", filepath.Join(*workdir, "uninstall.nsh"), 0644, allTools)
	build.Render("build/nsis.pathupdate.nsh", filepath.Join(*workdir, "PathUpdate.nsh"), 0644, nil)
	build.Render("build/nsis.envvarupdate.nsh", filepath.Join(*workdir, "EnvVarUpdate.nsh"), 0644, nil)
	build.CopyFile(filepath.Join(*workdir, "SimpleFC.dll"), "build/nsis.simplefc.dll", 0755)
	build.CopyFile(filepath.Join(*workdir, "COPYING"), "COPYING", 0755)

	// Build the installer. This assumes that all the needed files have been previously
	// built (don't mix building and packaging to keep cross compilation complexity to a
	// minimum).
	version := strings.Split(params.Version, ".")
	if env.Commit != "" {
		version[2] += "-" + env.Commit[:8]
	}
	installer, _ := filepath.Abs("geth-" + archiveBasename(*arch, params.ArchiveVersion(env.Commit)) + ".exe")
	build.MustRunCommand("makensis.exe",
		"/DOUTPUTFILE="+installer,
		"/DMAJORVERSION="+version[0],
		"/DMINORVERSION="+version[1],
		"/DBUILDVERSION="+version[2],
		"/DARCH="+*arch,
		filepath.Join(*workdir, "geth.nsi"),
	)

	// Sign and publish installer.
	if err := archiveUpload(installer, *upload, *signer); err != nil {
		log.Fatal(err)
	}
}

// Android archives

func doAndroidArchive(cmdline []string) {
	var (
		local  = flag.Bool("local", false, `Flag whether we're only doing a local build (skip Maven artifacts)`)
		signer = flag.String("signer", "", `Environment variable holding the signing key (e.g. ANDROID_SIGNING_KEY)`)
		deploy = flag.String("deploy", "", `Destination to deploy the archive (usually "https://oss.sonatype.org")`)
		upload = flag.String("upload", "", `Destination to upload the archive (usually "gethstore/builds")`)
	)
	flag.CommandLine.Parse(cmdline)
	env := build.Env()

	// Sanity check that the SDK and NDK are installed and set
	if os.Getenv("ANDROID_HOME") == "" {
		log.Fatal("Please ensure ANDROID_HOME points to your Android SDK")
	}
	// Build the Android archive and Maven resources
	build.MustRun(goTool("get", "golang.org/x/mobile/cmd/gomobile", "golang.org/x/mobile/cmd/gobind"))
	build.MustRun(gomobileTool("bind", "-ldflags", "-s -w", "--target", "android", "--javapkg", "org.ethereum", "-v", "github.com/ethereum/go-ethereum/mobile"))

	if *local {
		// If we're building locally, copy bundle to build dir and skip Maven
		os.Rename("geth.aar", filepath.Join(GOBIN, "geth.aar"))
		return
	}
	meta := newMavenMetadata(env)
	build.Render("build/mvn.pom", meta.Package+".pom", 0755, meta)

	// Skip Maven deploy and Azure upload for PR builds
	maybeSkipArchive(env)

	// Sign and upload the archive to Azure
	archive := "geth-" + archiveBasename("android", params.ArchiveVersion(env.Commit)) + ".aar"
	os.Rename("geth.aar", archive)

	if err := archiveUpload(archive, *upload, *signer); err != nil {
		log.Fatal(err)
	}
	// Sign and upload all the artifacts to Maven Central
	os.Rename(archive, meta.Package+".aar")
	if *signer != "" && *deploy != "" {
		// Import the signing key into the local GPG instance
		key := getenvBase64(*signer)
		gpg := exec.Command("gpg", "--import")
		gpg.Stdin = bytes.NewReader(key)
		build.MustRun(gpg)
		keyID, err := build.PGPKeyID(string(key))
		if err != nil {
			log.Fatal(err)
		}
		// Upload the artifacts to Sonatype and/or Maven Central
		repo := *deploy + "/service/local/staging/deploy/maven2"
		if meta.Develop {
			repo = *deploy + "/content/repositories/snapshots"
		}
		build.MustRunCommand("mvn", "gpg:sign-and-deploy-file", "-e", "-X",
			"-settings=build/mvn.settings", "-Durl="+repo, "-DrepositoryId=ossrh",
			"-Dgpg.keyname="+keyID,
			"-DpomFile="+meta.Package+".pom", "-Dfile="+meta.Package+".aar")
	}
}

func gomobileTool(subcmd string, args ...string) *exec.Cmd {
	cmd := exec.Command(filepath.Join(GOBIN, "gomobile"), subcmd)
	cmd.Args = append(cmd.Args, args...)
	cmd.Env = []string{
		"GOPATH=" + build.GOPATH(),
		"PATH=" + GOBIN + string(os.PathListSeparator) + os.Getenv("PATH"),
	}
	for _, e := range os.Environ() {
		if strings.HasPrefix(e, "GOPATH=") || strings.HasPrefix(e, "PATH=") {
			continue
		}
		cmd.Env = append(cmd.Env, e)
	}
	return cmd
}

type mavenMetadata struct {
	Version      string
	Package      string
	Develop      bool
	Contributors []mavenContributor
}

type mavenContributor struct {
	Name  string
	Email string
}

func newMavenMetadata(env build.Environment) mavenMetadata {
	// Collect the list of authors from the repo root
	contribs := []mavenContributor{}
	if authors, err := os.Open("AUTHORS"); err == nil {
		defer authors.Close()

		scanner := bufio.NewScanner(authors)
		for scanner.Scan() {
			// Skip any whitespace from the authors list
			line := strings.TrimSpace(scanner.Text())
			if line == "" || line[0] == '#' {
				continue
			}
			// Split the author and insert as a contributor
			re := regexp.MustCompile("([^<]+) <(.+)>")
			parts := re.FindStringSubmatch(line)
			if len(parts) == 3 {
				contribs = append(contribs, mavenContributor{Name: parts[1], Email: parts[2]})
			}
		}
	}
	// Render the version and package strings
	version := params.Version
	if isUnstableBuild(env) {
		version += "-SNAPSHOT"
	}
	return mavenMetadata{
		Version:      version,
		Package:      "geth-" + version,
		Develop:      isUnstableBuild(env),
		Contributors: contribs,
	}
}

// XCode frameworks

func doXCodeFramework(cmdline []string) {
	var (
		local  = flag.Bool("local", false, `Flag whether we're only doing a local build (skip Maven artifacts)`)
		signer = flag.String("signer", "", `Environment variable holding the signing key (e.g. IOS_SIGNING_KEY)`)
		deploy = flag.String("deploy", "", `Destination to deploy the archive (usually "trunk")`)
		upload = flag.String("upload", "", `Destination to upload the archives (usually "gethstore/builds")`)
	)
	flag.CommandLine.Parse(cmdline)
	env := build.Env()

	// Build the iOS XCode framework
	build.MustRun(goTool("get", "golang.org/x/mobile/cmd/gomobile", "golang.org/x/mobile/cmd/gobind"))
<<<<<<< HEAD
	build.MustRun(gomobileTool("init"))
	bind := gomobileTool("bind", "-ldflags", "-s -w", "--target", "ios", "-v", "github.com/ethereum/go-ethereum/mobile")
=======
	// Patch gomobile to disable bitcode for now (rust generated bls lib output is not compatible)
	build.MustRunCommand("sed", "-i", "", `/^[[:space:]]*cflags += \" -fembed-bitcode\"$/s/^/\/\//`, filepath.Join(build.GOPATH(), "src/golang.org/x/mobile/cmd/gomobile/env.go"))
	bind := gomobileTool("bind", "-ldflags", "-s -w", "--target", "ios", "--tags", "ios", "-v", "github.com/ethereum/go-ethereum/mobile")
>>>>>>> 22001689

	if *local {
		// If we're building locally, use the build folder and stop afterwards
		bind.Dir, _ = filepath.Abs(GOBIN)
		build.MustRun(bind)
		return
	}
	archive := "geth-" + archiveBasename("ios", params.ArchiveVersion(env.Commit))
	if err := os.Mkdir(archive, os.ModePerm); err != nil {
		log.Fatal(err)
	}
	bind.Dir, _ = filepath.Abs(archive)
	build.MustRun(bind)
	build.MustRunCommand("tar", "-zcvf", archive+".tar.gz", archive)

	// Skip CocoaPods deploy and Azure upload for PR builds
	maybeSkipArchive(env)

	// Sign and upload the framework to Azure
	if err := archiveUpload(archive+".tar.gz", *upload, *signer); err != nil {
		log.Fatal(err)
	}
	// Prepare and upload a PodSpec to CocoaPods
	if *deploy != "" {
		meta := newPodMetadata(env, archive)
		build.Render("build/pod.podspec", "Geth.podspec", 0755, meta)
		build.MustRunCommand("pod", *deploy, "push", "Geth.podspec", "--allow-warnings", "--verbose")
	}
}

type podMetadata struct {
	Version      string
	Commit       string
	Archive      string
	Contributors []podContributor
}

type podContributor struct {
	Name  string
	Email string
}

func newPodMetadata(env build.Environment, archive string) podMetadata {
	// Collect the list of authors from the repo root
	contribs := []podContributor{}
	if authors, err := os.Open("AUTHORS"); err == nil {
		defer authors.Close()

		scanner := bufio.NewScanner(authors)
		for scanner.Scan() {
			// Skip any whitespace from the authors list
			line := strings.TrimSpace(scanner.Text())
			if line == "" || line[0] == '#' {
				continue
			}
			// Split the author and insert as a contributor
			re := regexp.MustCompile("([^<]+) <(.+)>")
			parts := re.FindStringSubmatch(line)
			if len(parts) == 3 {
				contribs = append(contribs, podContributor{Name: parts[1], Email: parts[2]})
			}
		}
	}
	version := params.Version
	if isUnstableBuild(env) {
		version += "-unstable." + env.Buildnum
	}
	return podMetadata{
		Archive:      archive,
		Version:      version,
		Commit:       env.Commit,
		Contributors: contribs,
	}
}

// Cross compilation

func doXgo(cmdline []string) {
	var (
		alltools = flag.Bool("alltools", false, `Flag whether we're building all known tools, or only on in particular`)
	)
	flag.CommandLine.Parse(cmdline)
	env := build.Env()

	// Make sure xgo is available for cross compilation
	gogetxgo := goTool("get", "github.com/karalabe/xgo")
	build.MustRun(gogetxgo)

	// If all tools building is requested, build everything the builder wants
	args := append(buildFlags(env), flag.Args()...)

	if *alltools {
		args = append(args, []string{"--dest", GOBIN}...)
		for _, res := range allToolsArchiveFiles {
			if strings.HasPrefix(res, GOBIN) {
				// Binary tool found, cross build it explicitly
				args = append(args, "./"+filepath.Join("cmd", filepath.Base(res)))
				xgo := xgoTool(args)
				build.MustRun(xgo)
				args = args[:len(args)-1]
			}
		}
		return
	}
	// Otherwise xxecute the explicit cross compilation
	path := args[len(args)-1]
	args = append(args[:len(args)-1], []string{"--dest", GOBIN, path}...)

	xgo := xgoTool(args)
	build.MustRun(xgo)
}

func xgoTool(args []string) *exec.Cmd {
	cmd := exec.Command(filepath.Join(GOBIN, "xgo"), args...)
	cmd.Env = []string{
		"GOPATH=" + build.GOPATH(),
		"GOBIN=" + GOBIN,
	}
	for _, e := range os.Environ() {
		if strings.HasPrefix(e, "GOPATH=") || strings.HasPrefix(e, "GOBIN=") {
			continue
		}
		cmd.Env = append(cmd.Env, e)
	}
	return cmd
}

// Binary distribution cleanups

func doPurge(cmdline []string) {
	var (
		store = flag.String("store", "", `Destination from where to purge archives (usually "gethstore/builds")`)
		limit = flag.Int("days", 30, `Age threshold above which to delete unstable archives`)
	)
	flag.CommandLine.Parse(cmdline)

	if env := build.Env(); !env.IsCronJob {
		log.Printf("skipping because not a cron job")
		os.Exit(0)
	}
	// Create the azure authentication and list the current archives
	auth := build.AzureBlobstoreConfig{
		Account:   strings.Split(*store, "/")[0],
		Token:     os.Getenv("AZURE_BLOBSTORE_TOKEN"),
		Container: strings.SplitN(*store, "/", 2)[1],
	}
	blobs, err := build.AzureBlobstoreList(auth)
	if err != nil {
		log.Fatal(err)
	}
	// Iterate over the blobs, collect and sort all unstable builds
	for i := 0; i < len(blobs); i++ {
		if !strings.Contains(blobs[i].Name, "unstable") {
			blobs = append(blobs[:i], blobs[i+1:]...)
			i--
		}
	}
	for i := 0; i < len(blobs); i++ {
		for j := i + 1; j < len(blobs); j++ {
			if blobs[i].Properties.LastModified.After(blobs[j].Properties.LastModified) {
				blobs[i], blobs[j] = blobs[j], blobs[i]
			}
		}
	}
	// Filter out all archives more recent that the given threshold
	for i, blob := range blobs {
		if time.Since(blob.Properties.LastModified) < time.Duration(*limit)*24*time.Hour {
			blobs = blobs[:i]
			break
		}
	}
	// Delete all marked as such and return
	if err := build.AzureBlobstoreDelete(auth, blobs); err != nil {
		log.Fatal(err)
	}
}<|MERGE_RESOLUTION|>--- conflicted
+++ resolved
@@ -317,6 +317,7 @@
 func doTest(cmdline []string) {
 	coverage := flag.Bool("coverage", false, "Whether to record code coverage")
 	race := flag.Bool("race", false, "Whether to test for races")
+	verbose := flag.Bool("verbose", false, "Verbose output")
 
 	flag.CommandLine.Parse(cmdline)
 	env := build.Env()
@@ -336,6 +337,9 @@
 	}
 	if *race {
 		gotest.Args = append(gotest.Args, "-race")
+	}
+	if *verbose {
+		gotest.Args = append(gotest.Args, "-v")
 	}
 
 	gotest.Args = append(gotest.Args, packages...)
@@ -917,14 +921,9 @@
 
 	// Build the iOS XCode framework
 	build.MustRun(goTool("get", "golang.org/x/mobile/cmd/gomobile", "golang.org/x/mobile/cmd/gobind"))
-<<<<<<< HEAD
-	build.MustRun(gomobileTool("init"))
-	bind := gomobileTool("bind", "-ldflags", "-s -w", "--target", "ios", "-v", "github.com/ethereum/go-ethereum/mobile")
-=======
 	// Patch gomobile to disable bitcode for now (rust generated bls lib output is not compatible)
 	build.MustRunCommand("sed", "-i", "", `/^[[:space:]]*cflags += \" -fembed-bitcode\"$/s/^/\/\//`, filepath.Join(build.GOPATH(), "src/golang.org/x/mobile/cmd/gomobile/env.go"))
 	bind := gomobileTool("bind", "-ldflags", "-s -w", "--target", "ios", "--tags", "ios", "-v", "github.com/ethereum/go-ethereum/mobile")
->>>>>>> 22001689
 
 	if *local {
 		// If we're building locally, use the build folder and stop afterwards

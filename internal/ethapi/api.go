--- conflicted
+++ resolved
@@ -790,11 +790,7 @@
 	StateDiff *map[common.Hash]common.Hash `json:"stateDiff"`
 }
 
-<<<<<<< HEAD
-func DoCall(ctx context.Context, b Backend, args CallArgs, blockNrOrHash rpc.BlockNumberOrHash, overrides map[common.Address]account, vmCfg vm.Config, timeout time.Duration, globalGasCap *big.Int) (res []byte, gas uint64, failed bool, err error) {
-=======
 func DoCall(ctx context.Context, b Backend, args CallArgs, blockNrOrHash rpc.BlockNumberOrHash, overrides map[common.Address]account, vmCfg vm.Config, timeout time.Duration, globalGasCap *big.Int) (*core.ExecutionResult, error) {
->>>>>>> b9df7ecd
 	defer func(start time.Time) { log.Debug("Executing EVM call finished", "runtime", time.Since(start)) }(time.Now())
 
 	state, header, err := b.StateAndHeaderByNumberOrHash(ctx, blockNrOrHash)
@@ -856,12 +852,7 @@
 
 	// Setup the gas pool (also for unmetered requests) and apply the message.
 	gp := new(core.GasPool).AddGas(math.MaxUint64)
-<<<<<<< HEAD
-	res, gas, failed, err = core.ApplyMessageWithoutGasPriceMinimum(evm, msg, gp)
-
-=======
-	result, err := core.ApplyMessage(evm, msg, gp)
->>>>>>> b9df7ecd
+	result, err := core.ApplyMessageWithoutGasPriceMinimum(evm, msg, gp)
 	if err := vmError(); err != nil {
 		return nil, err
 	}
@@ -883,11 +874,7 @@
 	if overrides != nil {
 		accounts = *overrides
 	}
-<<<<<<< HEAD
-	result, _, _, err := DoCall(ctx, s.b, args, blockNrOrHash, accounts, vm.Config{}, 50*time.Second, s.b.RPCGasCap())
-	return (hexutil.Bytes)(result), err
-=======
-	result, err := DoCall(ctx, s.b, args, blockNrOrHash, accounts, vm.Config{}, 5*time.Second, s.b.RPCGasCap())
+	result, err := DoCall(ctx, s.b, args, blockNrOrHash, accounts, vm.Config{}, 50*time.Second, s.b.RPCGasCap())
 	if err != nil {
 		return nil, err
 	}
@@ -909,7 +896,6 @@
 		errMsg += fmt.Sprintf(" (%s)", e.revert)
 	}
 	return errMsg
->>>>>>> b9df7ecd
 }
 
 func DoEstimateGas(ctx context.Context, b Backend, args CallArgs, blockNrOrHash rpc.BlockNumberOrHash, gasCap *big.Int) (hexutil.Uint64, error) {

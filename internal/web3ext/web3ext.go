// Copyright 2015 The go-ethereum Authors
// This file is part of the go-ethereum library.
//
// The go-ethereum library is free software: you can redistribute it and/or modify
// it under the terms of the GNU Lesser General Public License as published by
// the Free Software Foundation, either version 3 of the License, or
// (at your option) any later version.
//
// The go-ethereum library is distributed in the hope that it will be useful,
// but WITHOUT ANY WARRANTY; without even the implied warranty of
// MERCHANTABILITY or FITNESS FOR A PARTICULAR PURPOSE. See the
// GNU Lesser General Public License for more details.
//
// You should have received a copy of the GNU Lesser General Public License
// along with the go-ethereum library. If not, see <http://www.gnu.org/licenses/>.

// package web3ext contains geth specific web3.js extensions.
package web3ext

var Modules = map[string]string{
	"accounting": AccountingJs,
	"admin":      AdminJs,
	"chequebook": ChequebookJs,
	"debug":      DebugJs,
	"eth":        EthJs,
	"istanbul":   Istanbul_JS,
	"miner":      MinerJs,
	"net":        NetJs,
	"personal":   PersonalJs,
	"rpc":        RpcJs,
	"shh":        ShhJs,
	"swarmfs":    SwarmfsJs,
	"txpool":     TxpoolJs,
	"les":        LESJs,
	"lespay":     LESPayJs,
}

const ChequebookJs = `
web3._extend({
	property: 'chequebook',
	methods: [
		new web3._extend.Method({
			name: 'deposit',
			call: 'chequebook_deposit',
			params: 1,
			inputFormatter: [null]
		}),
		new web3._extend.Property({
			name: 'balance',
			getter: 'chequebook_balance',
			outputFormatter: web3._extend.utils.toDecimal
		}),
		new web3._extend.Method({
			name: 'cash',
			call: 'chequebook_cash',
			params: 1,
			inputFormatter: [null]
		}),
		new web3._extend.Method({
			name: 'issue',
			call: 'chequebook_issue',
			params: 2,
			inputFormatter: [null, null]
		}),
	]
});
`

const AdminJs = `
web3._extend({
	property: 'admin',
	methods: [
		new web3._extend.Method({
			name: 'addPeer',
			call: 'admin_addPeer',
			params: 1
		}),
		new web3._extend.Method({
			name: 'removePeer',
			call: 'admin_removePeer',
			params: 1
		}),
		new web3._extend.Method({
			name: 'addTrustedPeer',
			call: 'admin_addTrustedPeer',
			params: 1
		}),
		new web3._extend.Method({
			name: 'removeTrustedPeer',
			call: 'admin_removeTrustedPeer',
			params: 1
		}),
		new web3._extend.Method({
			name: 'exportChain',
			call: 'admin_exportChain',
			params: 3,
			inputFormatter: [null, null, null]
		}),
		new web3._extend.Method({
			name: 'importChain',
			call: 'admin_importChain',
			params: 1
		}),
		new web3._extend.Method({
			name: 'sleepBlocks',
			call: 'admin_sleepBlocks',
			params: 2
		}),
		new web3._extend.Method({
			name: 'startRPC',
			call: 'admin_startRPC',
			params: 4,
			inputFormatter: [null, null, null, null]
		}),
		new web3._extend.Method({
			name: 'stopRPC',
			call: 'admin_stopRPC'
		}),
		new web3._extend.Method({
			name: 'startWS',
			call: 'admin_startWS',
			params: 4,
			inputFormatter: [null, null, null, null]
		}),
		new web3._extend.Method({
			name: 'stopWS',
			call: 'admin_stopWS'
		}),
	],
	properties: [
		new web3._extend.Property({
			name: 'datadir',
			getter: 'admin_datadir'
		}),
		new web3._extend.Property({
			name: 'discoverTableInfo',
			getter: 'admin_discoverTableInfo'
		}),
		new web3._extend.Property({
			name: 'nodeInfo',
			getter: 'admin_nodeInfo'
		}),
		new web3._extend.Property({
			name: 'peers',
			getter: 'admin_peers'
		}),
	]
});
`

const DebugJs = `
web3._extend({
	property: 'debug',
	methods: [
		new web3._extend.Method({
			name: 'accountRange',
			call: 'debug_accountRange',
			params: 6,
			inputFormatter: [web3._extend.formatters.inputDefaultBlockNumberFormatter, null, null, null, null, null],
		}),
		new web3._extend.Method({
			name: 'printBlock',
			call: 'debug_printBlock',
			params: 1,
			outputFormatter: console.log
		}),
		new web3._extend.Method({
			name: 'getBlockRlp',
			call: 'debug_getBlockRlp',
			params: 1
		}),
		new web3._extend.Method({
<<<<<<< HEAD
=======
			name: 'testSignCliqueBlock',
			call: 'debug_testSignCliqueBlock',
			params: 2,
			inputFormatter: [web3._extend.formatters.inputAddressFormatter, null],
		}),
		new web3._extend.Method({
>>>>>>> e7872729
			name: 'setHead',
			call: 'debug_setHead',
			params: 1
		}),
		new web3._extend.Method({
			name: 'seedHash',
			call: 'debug_seedHash',
			params: 1
		}),
		new web3._extend.Method({
			name: 'dumpBlock',
			call: 'debug_dumpBlock',
			params: 1,
			inputFormatter: [web3._extend.formatters.inputBlockNumberFormatter]
		}),
		new web3._extend.Method({
			name: 'chaindbProperty',
			call: 'debug_chaindbProperty',
			params: 1,
			outputFormatter: console.log
		}),
		new web3._extend.Method({
			name: 'chaindbCompact',
			call: 'debug_chaindbCompact',
		}),
		new web3._extend.Method({
			name: 'verbosity',
			call: 'debug_verbosity',
			params: 1
		}),
		new web3._extend.Method({
			name: 'vmodule',
			call: 'debug_vmodule',
			params: 1
		}),
		new web3._extend.Method({
			name: 'backtraceAt',
			call: 'debug_backtraceAt',
			params: 1,
		}),
		new web3._extend.Method({
			name: 'stacks',
			call: 'debug_stacks',
			params: 0,
			outputFormatter: console.log
		}),
		new web3._extend.Method({
			name: 'freeOSMemory',
			call: 'debug_freeOSMemory',
			params: 0,
		}),
		new web3._extend.Method({
			name: 'setGCPercent',
			call: 'debug_setGCPercent',
			params: 1,
		}),
		new web3._extend.Method({
			name: 'memStats',
			call: 'debug_memStats',
			params: 0,
		}),
		new web3._extend.Method({
			name: 'gcStats',
			call: 'debug_gcStats',
			params: 0,
		}),
		new web3._extend.Method({
			name: 'cpuProfile',
			call: 'debug_cpuProfile',
			params: 2
		}),
		new web3._extend.Method({
			name: 'startCPUProfile',
			call: 'debug_startCPUProfile',
			params: 1
		}),
		new web3._extend.Method({
			name: 'stopCPUProfile',
			call: 'debug_stopCPUProfile',
			params: 0
		}),
		new web3._extend.Method({
			name: 'goTrace',
			call: 'debug_goTrace',
			params: 2
		}),
		new web3._extend.Method({
			name: 'startGoTrace',
			call: 'debug_startGoTrace',
			params: 1
		}),
		new web3._extend.Method({
			name: 'stopGoTrace',
			call: 'debug_stopGoTrace',
			params: 0
		}),
		new web3._extend.Method({
			name: 'blockProfile',
			call: 'debug_blockProfile',
			params: 2
		}),
		new web3._extend.Method({
			name: 'setBlockProfileRate',
			call: 'debug_setBlockProfileRate',
			params: 1
		}),
		new web3._extend.Method({
			name: 'writeBlockProfile',
			call: 'debug_writeBlockProfile',
			params: 1
		}),
		new web3._extend.Method({
			name: 'mutexProfile',
			call: 'debug_mutexProfile',
			params: 2
		}),
		new web3._extend.Method({
			name: 'setMutexProfileFraction',
			call: 'debug_setMutexProfileFraction',
			params: 1
		}),
		new web3._extend.Method({
			name: 'writeMutexProfile',
			call: 'debug_writeMutexProfile',
			params: 1
		}),
		new web3._extend.Method({
			name: 'writeMemProfile',
			call: 'debug_writeMemProfile',
			params: 1
		}),
		new web3._extend.Method({
			name: 'traceBlock',
			call: 'debug_traceBlock',
			params: 2,
			inputFormatter: [null, null]
		}),
		new web3._extend.Method({
			name: 'traceBlockFromFile',
			call: 'debug_traceBlockFromFile',
			params: 2,
			inputFormatter: [null, null]
		}),
		new web3._extend.Method({
			name: 'traceBadBlock',
			call: 'debug_traceBadBlock',
			params: 1,
			inputFormatter: [null]
		}),
		new web3._extend.Method({
			name: 'standardTraceBadBlockToFile',
			call: 'debug_standardTraceBadBlockToFile',
			params: 2,
			inputFormatter: [null, null]
		}),
		new web3._extend.Method({
			name: 'standardTraceBlockToFile',
			call: 'debug_standardTraceBlockToFile',
			params: 2,
			inputFormatter: [null, null]
		}),
		new web3._extend.Method({
			name: 'traceBlockByNumber',
			call: 'debug_traceBlockByNumber',
			params: 2,
			inputFormatter: [web3._extend.formatters.inputBlockNumberFormatter, null]
		}),
		new web3._extend.Method({
			name: 'traceBlockByHash',
			call: 'debug_traceBlockByHash',
			params: 2,
			inputFormatter: [null, null]
		}),
		new web3._extend.Method({
			name: 'traceTransaction',
			call: 'debug_traceTransaction',
			params: 2,
			inputFormatter: [null, null]
		}),
		new web3._extend.Method({
			name: 'traceCall',
			call: 'debug_traceCall',
			params: 3,
			inputFormatter: [null, null, null]
		}),
		new web3._extend.Method({
			name: 'preimage',
			call: 'debug_preimage',
			params: 1,
			inputFormatter: [null]
		}),
		new web3._extend.Method({
			name: 'getBadBlocks',
			call: 'debug_getBadBlocks',
			params: 0,
		}),
		new web3._extend.Method({
			name: 'storageRangeAt',
			call: 'debug_storageRangeAt',
			params: 5,
		}),
		new web3._extend.Method({
			name: 'getModifiedAccountsByNumber',
			call: 'debug_getModifiedAccountsByNumber',
			params: 2,
			inputFormatter: [null, null],
		}),
		new web3._extend.Method({
			name: 'getModifiedAccountsByHash',
			call: 'debug_getModifiedAccountsByHash',
			params: 2,
			inputFormatter:[null, null],
		}),
		new web3._extend.Method({
			name: 'freezeClient',
			call: 'debug_freezeClient',
			params: 1,
		}),
	],
	properties: []
});
`

const EthJs = `
web3._extend({
	property: 'eth',
	methods: [
		new web3._extend.Method({
			name: 'chainId',
			call: 'eth_chainId',
			params: 0
		}),
		new web3._extend.Method({
			name: 'sign',
			call: 'eth_sign',
			params: 2,
			inputFormatter: [web3._extend.formatters.inputAddressFormatter, null]
		}),
		new web3._extend.Method({
			name: 'resend',
			call: 'eth_resend',
			params: 3,
			inputFormatter: [web3._extend.formatters.inputTransactionFormatter, web3._extend.utils.fromDecimal, web3._extend.utils.fromDecimal]
		}),
		new web3._extend.Method({
			name: 'signTransaction',
			call: 'eth_signTransaction',
			params: 1,
			inputFormatter: [web3._extend.formatters.inputTransactionFormatter]
		}),
		new web3._extend.Method({
			name: 'estimateGas',
			call: 'eth_estimateGas',
			params: 2,
			inputFormatter: [web3._extend.formatters.inputCallFormatter, web3._extend.formatters.inputBlockNumberFormatter],
			outputFormatter: web3._extend.utils.toDecimal
		}),
		new web3._extend.Method({
			name: 'submitTransaction',
			call: 'eth_submitTransaction',
			params: 1,
			inputFormatter: [web3._extend.formatters.inputTransactionFormatter]
		}),
		new web3._extend.Method({
			name: 'fillTransaction',
			call: 'eth_fillTransaction',
			params: 1,
			inputFormatter: [web3._extend.formatters.inputTransactionFormatter]
		}),
		new web3._extend.Method({
			name: 'getHeaderByNumber',
			call: 'eth_getHeaderByNumber',
			params: 1,
			inputFormatter: [web3._extend.formatters.inputBlockNumberFormatter]
		}),
		new web3._extend.Method({
			name: 'getHeaderByHash',
			call: 'eth_getHeaderByHash',
			params: 1
		}),
		new web3._extend.Method({
			name: 'getBlockByNumber',
			call: 'eth_getBlockByNumber',
			params: 2,
			inputFormatter: [web3._extend.formatters.inputBlockNumberFormatter, function (val) { return !!val; }]
		}),
		new web3._extend.Method({
			name: 'getBlockByHash',
			call: 'eth_getBlockByHash',
			params: 2,
			inputFormatter: [null, function (val) { return !!val; }]
		}),
		new web3._extend.Method({
			name: 'getRawTransaction',
			call: 'eth_getRawTransactionByHash',
			params: 1
		}),
		new web3._extend.Method({
			name: 'getRawTransactionFromBlock',
			call: function(args) {
				return (web3._extend.utils.isString(args[0]) && args[0].indexOf('0x') === 0) ? 'eth_getRawTransactionByBlockHashAndIndex' : 'eth_getRawTransactionByBlockNumberAndIndex';
			},
			params: 2,
			inputFormatter: [web3._extend.formatters.inputBlockNumberFormatter, web3._extend.utils.toHex]
		}),
		new web3._extend.Method({
			name: 'getProof',
			call: 'eth_getProof',
			params: 3,
			inputFormatter: [web3._extend.formatters.inputAddressFormatter, null, web3._extend.formatters.inputBlockNumberFormatter]
		}),
		new web3._extend.Method({
			name: 'validator',
			call: 'eth_validator',
			params: 0
		}),
		new web3._extend.Method({
			name: 'txFeeRecipient',
			call: 'eth_txFeeRecipient',
			params: 0
		}),
	],
	properties: [
		new web3._extend.Property({
			name: 'pendingTransactions',
			getter: 'eth_pendingTransactions',
			outputFormatter: function(txs) {
				var formatted = [];
				for (var i = 0; i < txs.length; i++) {
					formatted.push(web3._extend.formatters.outputTransactionFormatter(txs[i]));
					formatted[i].blockHash = null;
				}
				return formatted;
			}
		}),
	]
});
`

const MinerJs = `
web3._extend({
	property: 'miner',
	methods: [
		new web3._extend.Method({
			name: 'setEtherbase',
			call: 'miner_setEtherbase',
			params: 1,
			inputFormatter: [web3._extend.formatters.inputAddressFormatter]
		}),
		new web3._extend.Method({
			name: 'setExtra',
			call: 'miner_setExtra',
			params: 1
		}),
		new web3._extend.Method({
			name: 'setGasPrice',
			call: 'miner_setGasPrice',
			params: 1,
			inputFormatter: [web3._extend.utils.fromDecimal]
		}),
		new web3._extend.Method({
			name: 'start',
			call: 'miner_start',
			params: 0,
			inputFormatter: []
		}),
		new web3._extend.Method({
			name: 'stop',
			call: 'miner_stop',
			params: 0,
			inputFormatter: []
		}),
	],
	properties: []
});
`

const NetJs = `
web3._extend({
	property: 'net',
	methods: [],
	properties: [
		new web3._extend.Property({
			name: 'version',
			getter: 'net_version'
		}),
	]
});
`

const PersonalJs = `
web3._extend({
	property: 'personal',
	methods: [
		new web3._extend.Method({
			name: 'decrypt',
			call: 'personal_decrypt',
			params: 2,
			inputFormatter: [null, web3._extend.formatters.inputAddressFormatter]
		}),
		new web3._extend.Method({
			name: 'importRawKey',
			call: 'personal_importRawKey',
			params: 2
		}),
		new web3._extend.Method({
			name: 'sign',
			call: 'personal_sign',
			params: 3,
			inputFormatter: [null, web3._extend.formatters.inputAddressFormatter, null]
		}),
		new web3._extend.Method({
			name: 'ecRecover',
			call: 'personal_ecRecover',
			params: 2
		}),
		new web3._extend.Method({
			name: 'openWallet',
			call: 'personal_openWallet',
			params: 2
		}),
		new web3._extend.Method({
			name: 'deriveAccount',
			call: 'personal_deriveAccount',
			params: 3
		}),
		new web3._extend.Method({
			name: 'signTransaction',
			call: 'personal_signTransaction',
			params: 2,
			inputFormatter: [web3._extend.formatters.inputTransactionFormatter, null]
		}),
		new web3._extend.Method({
			name: 'unpair',
			call: 'personal_unpair',
			params: 2
		}),
		new web3._extend.Method({
			name: 'initializeWallet',
			call: 'personal_initializeWallet',
			params: 1
		})
	],
	properties: [
		new web3._extend.Property({
			name: 'listWallets',
			getter: 'personal_listWallets'
		}),
	]
})
`

const RpcJs = `
web3._extend({
	property: 'rpc',
	methods: [],
	properties: [
		new web3._extend.Property({
			name: 'modules',
			getter: 'rpc_modules'
		}),
	]
});
`

const ShhJs = `
web3._extend({
	property: 'shh',
	methods: [
	],
	properties:
	[
		new web3._extend.Property({
			name: 'version',
			getter: 'shh_version',
			outputFormatter: web3._extend.utils.toDecimal
		}),
		new web3._extend.Property({
			name: 'info',
			getter: 'shh_info'
		}),
	]
});
`

const SwarmfsJs = `
web3._extend({
	property: 'swarmfs',
	methods:
	[
		new web3._extend.Method({
			name: 'mount',
			call: 'swarmfs_mount',
			params: 2
		}),
		new web3._extend.Method({
			name: 'unmount',
			call: 'swarmfs_unmount',
			params: 1
		}),
		new web3._extend.Method({
			name: 'listmounts',
			call: 'swarmfs_listmounts',
			params: 0
		}),
	]
});
`

const TxpoolJs = `
web3._extend({
	property: 'txpool',
	methods: [],
	properties:
	[
		new web3._extend.Property({
			name: 'content',
			getter: 'txpool_content'
		}),
		new web3._extend.Property({
			name: 'inspect',
			getter: 'txpool_inspect'
		}),
		new web3._extend.Property({
			name: 'status',
			getter: 'txpool_status',
			outputFormatter: function(status) {
				status.pending = web3._extend.utils.toDecimal(status.pending);
				status.queued = web3._extend.utils.toDecimal(status.queued);
				return status;
			}
		}),
	]
});
`

const AccountingJs = `
web3._extend({
	property: 'accounting',
	methods: [
		new web3._extend.Property({
			name: 'balance',
			getter: 'account_balance'
		}),
		new web3._extend.Property({
			name: 'balanceCredit',
			getter: 'account_balanceCredit'
		}),
		new web3._extend.Property({
			name: 'balanceDebit',
			getter: 'account_balanceDebit'
		}),
		new web3._extend.Property({
			name: 'bytesCredit',
			getter: 'account_bytesCredit'
		}),
		new web3._extend.Property({
			name: 'bytesDebit',
			getter: 'account_bytesDebit'
		}),
		new web3._extend.Property({
			name: 'msgCredit',
			getter: 'account_msgCredit'
		}),
		new web3._extend.Property({
			name: 'msgDebit',
			getter: 'account_msgDebit'
		}),
		new web3._extend.Property({
			name: 'peerDrops',
			getter: 'account_peerDrops'
		}),
		new web3._extend.Property({
			name: 'selfDrops',
			getter: 'account_selfDrops'
		}),
		]
	});
`

const Istanbul_JS = `
web3._extend({
	property: 'istanbul',
	methods:
	[
		new web3._extend.Method({
			name: 'getSnapshot',
			call: 'istanbul_getSnapshot',
			params: 1,
			inputFormatter: [web3._extend.formatters.inputBlockNumberFormatter]
		}),
		new web3._extend.Method({
			name: 'getValidators',
			call: 'istanbul_getValidators',
			params: 1,
			inputFormatter: [web3._extend.formatters.inputBlockNumberFormatter]
		}),
		new web3._extend.Method({
			name: 'getValidatorsBLSPublicKeys',
			call: 'istanbul_getValidatorsBLSPublicKeys',
			params: 1,
			inputFormatter: [web3._extend.formatters.inputBlockNumberFormatter]
		}),
		new web3._extend.Method({
			name: 'getProposer',
			call: 'istanbul_getProposer',
			params: 2,
			inputFormatter: [web3._extend.formatters.inputBlockNumberFormatter, null]
		}),
		new web3._extend.Method({
			name: 'getLookbackWindow',
			call: 'istanbul_getLookbackWindow',
			params: 1,
			inputFormatter: [web3._extend.formatters.inputBlockNumberFormatter]
		}),
		new web3._extend.Method({
			name: 'addProxy',
			call: 'istanbul_addProxy',
			params: 2
		}),
		new web3._extend.Method({
			name: 'removeProxy',
			call: 'istanbul_removeProxy',
			params: 1
		}),
		new web3._extend.Method({
			name: 'startAtBlock',
			call: 'istanbul_startValidatingAtBlock',
			params: 1,
			inputFormatter: [null]
		}),
		new web3._extend.Method({
			name: 'stopAtBlock',
			call: 'istanbul_stopValidatingAtBlock',
			params: 1,
			inputFormatter: [null]
		}),
		new web3._extend.Method({
			name: 'start',
			call: 'istanbul_startValidating',
			params: 0,
		}),
		new web3._extend.Method({
			name: 'stop',
			call: 'istanbul_stopValidating',
			params: 0,
		}),
		new web3._extend.Property({
			name: 'valEnodeTableInfo',
			getter: 'istanbul_getValEnodeTable',
		}),
		new web3._extend.Property({
			name: 'versionCertificateTableInfo',
			getter: 'istanbul_getVersionCertificateTableInfo',
		}),
		new web3._extend.Property({
			name: 'currentRoundState',
			getter: 'istanbul_getCurrentRoundState',
		}),
		new web3._extend.Property({
			name: 'proxies',
			getter: 'istanbul_getProxiesInfo',
		}),
		new web3._extend.Property({
			name: 'proxiedValidators',
			getter: 'istanbul_getProxiedValidators',
		}),
		new web3._extend.Property({
			name: 'validating',
			getter: 'istanbul_isValidating',
		}),
		new web3._extend.Property({
			name: 'replicaState',
			getter: 'istanbul_getCurrentReplicaState',
		}),
	],
	properties: []
});
`

const LESJs = `
web3._extend({
	property: 'les',
	methods:
	[
		new web3._extend.Method({
			name: 'getCheckpoint',
			call: 'les_getCheckpoint',
			params: 1
		}),
		new web3._extend.Method({
			name: 'clientInfo',
			call: 'les_clientInfo',
			params: 1
		}),
		new web3._extend.Method({
			name: 'priorityClientInfo',
			call: 'les_priorityClientInfo',
			params: 3
		}),
		new web3._extend.Method({
			name: 'setClientParams',
			call: 'les_setClientParams',
			params: 2
		}),
		new web3._extend.Method({
			name: 'setDefaultParams',
			call: 'les_setDefaultParams',
			params: 1
		}),
		new web3._extend.Method({
			name: 'addBalance',
			call: 'les_addBalance',
			params: 2
		}),
		new web3._extend.Method({
			name: 'setGatewayFeeRecipient',
			call: 'les_setGatewayFeeRecipient',
			params: 1
		}),
		new web3._extend.Method({
			name: 'requestPeerGatewayFees',
			call: 'les_requestPeerGatewayFees',
			params: 0
		}),
		new web3._extend.Method({
			name: 'suggestGatewayFee',
			call: 'les_suggestGatewayFee',
			params: 0
		}),
		new web3._extend.Method({
			name: 'setGatewayFee',
			call: 'les_setGatewayFee',
			params: 1
		})
	],
	properties:
	[
		new web3._extend.Property({
			name: 'latestCheckpoint',
			getter: 'les_latestCheckpoint'
		}),
		new web3._extend.Property({
			name: 'checkpointContractAddress',
			getter: 'les_getCheckpointContractAddress'
		}),
		new web3._extend.Property({
			name: 'serverInfo',
			getter: 'les_serverInfo'
		}),
		new web3._extend.Property({
			name: 'gatewayFee',
			getter: 'les_gatewayFee'
		}),
		new web3._extend.Property({
			name: 'gatewayFeeRecipient',
			getter: 'les_gatewayFeeRecipient'
		}),
		new web3._extend.Property({
			name: 'gatewayFeeCache',
			getter: 'les_gatewayFeeCache'
		})
	]
});
`

const LESPayJs = `
web3._extend({
	property: 'lespay',
	methods:
	[
		new web3._extend.Method({
			name: 'distribution',
			call: 'lespay_distribution',
			params: 2
		}),
		new web3._extend.Method({
			name: 'timeout',
			call: 'lespay_timeout',
			params: 2
		}),
		new web3._extend.Method({
			name: 'value',
			call: 'lespay_value',
			params: 2
		}),
	],
	properties:
	[
		new web3._extend.Property({
			name: 'requestStats',
			getter: 'lespay_requestStats'
		}),
	]
});
`<|MERGE_RESOLUTION|>--- conflicted
+++ resolved
@@ -170,15 +170,6 @@
 			params: 1
 		}),
 		new web3._extend.Method({
-<<<<<<< HEAD
-=======
-			name: 'testSignCliqueBlock',
-			call: 'debug_testSignCliqueBlock',
-			params: 2,
-			inputFormatter: [web3._extend.formatters.inputAddressFormatter, null],
-		}),
-		new web3._extend.Method({
->>>>>>> e7872729
 			name: 'setHead',
 			call: 'debug_setHead',
 			params: 1

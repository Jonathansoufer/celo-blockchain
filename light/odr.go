// Copyright 2015 The go-ethereum Authors
// This file is part of the go-ethereum library.
//
// The go-ethereum library is free software: you can redistribute it and/or modify
// it under the terms of the GNU Lesser General Public License as published by
// the Free Software Foundation, either version 3 of the License, or
// (at your option) any later version.
//
// The go-ethereum library is distributed in the hope that it will be useful,
// but WITHOUT ANY WARRANTY; without even the implied warranty of
// MERCHANTABILITY or FITNESS FOR A PARTICULAR PURPOSE. See the
// GNU Lesser General Public License for more details.
//
// You should have received a copy of the GNU Lesser General Public License
// along with the go-ethereum library. If not, see <http://www.gnu.org/licenses/>.

package light

import (
	"context"
	"errors"
	"math/big"

	"github.com/celo-org/celo-blockchain/common"
	"github.com/celo-org/celo-blockchain/core"
	"github.com/celo-org/celo-blockchain/core/rawdb"
	"github.com/celo-org/celo-blockchain/core/types"
	"github.com/celo-org/celo-blockchain/ethdb"
)

// NoOdr is the default context passed to an ODR capable function when the ODR
// service is not required.
var NoOdr = context.Background()

// ErrNoPeers is returned if no peers capable of serving a queued request are available
var ErrNoPeers = errors.New("no suitable peers available")

// OdrBackend is an interface to a backend service that handles ODR retrievals type
type OdrBackend interface {
	Database() ethdb.Database
	ChtIndexer() *core.ChainIndexer
	BloomTrieIndexer() *core.ChainIndexer
	BloomIndexer() *core.ChainIndexer
	Retrieve(ctx context.Context, req OdrRequest) error
	IndexerConfig() *IndexerConfig
}

// OdrRequest is an interface for retrieval requests
type OdrRequest interface {
	StoreResult(db ethdb.Database)
}

// TrieID identifies a state or account storage trie
type TrieID struct {
	BlockHash, Root common.Hash
	BlockNumber     uint64
	AccKey          []byte
}

// StateTrieID returns a TrieID for a state trie belonging to a certain block
// header.
func StateTrieID(header *types.Header) *TrieID {
	return &TrieID{
		BlockHash:   header.Hash(),
		BlockNumber: header.Number.Uint64(),
		AccKey:      nil,
		Root:        header.Root,
	}
}

// StorageTrieID returns a TrieID for a contract storage trie at a given account
// of a given state trie. It also requires the root hash of the trie for
// checking Merkle proofs.
func StorageTrieID(state *TrieID, addrHash, root common.Hash) *TrieID {
	return &TrieID{
		BlockHash:   state.BlockHash,
		BlockNumber: state.BlockNumber,
		AccKey:      addrHash[:],
		Root:        root,
	}
}

// TrieRequest is the ODR request type for state/storage trie entries
type TrieRequest struct {
	Id    *TrieID
	Key   []byte
	Proof *NodeSet
}

// StoreResult stores the retrieved data in local database
func (req *TrieRequest) StoreResult(db ethdb.Database) {
	req.Proof.Store(db)
}

// CodeRequest is the ODR request type for retrieving contract code
type CodeRequest struct {
	Id   *TrieID // references storage trie of the account
	Hash common.Hash
	Data []byte
}

// StoreResult stores the retrieved data in local database
func (req *CodeRequest) StoreResult(db ethdb.Database) {
	rawdb.WriteCode(db, req.Hash, req.Data)
}

// BlockRequest is the ODR request type for retrieving block bodies
type BlockRequest struct {
	Hash   common.Hash
	Number uint64
	Header *types.Header
	Rlp    []byte
}

// StoreResult stores the retrieved data in local database
func (req *BlockRequest) StoreResult(db ethdb.Database) {
	rawdb.WriteBodyRLP(db, req.Hash, req.Number, req.Rlp)
}

type blockHashOrNumber struct {
	Hash   common.Hash
	Number *uint64
}

type HeaderRequest struct {
	OdrRequest
	Origin blockHashOrNumber
	Header *types.Header
}

// StoreResult handles storing the canonical hash if `InsertHeaderChain` has not already
// This occurs if the total difficulty of the requested header is less than the current known TD.
func (req *HeaderRequest) StoreResult(db ethdb.Database) {
	if rawdb.ReadCanonicalHash(db, req.Header.Number.Uint64()) == (common.Hash{}) {
		rawdb.WriteCanonicalHash(db, req.Header.Hash(), req.Header.Number.Uint64())
	}
}

// ReceiptsRequest is the ODR request type for retrieving receipts.
type ReceiptsRequest struct {
	Untrusted bool // Indicator whether the result retrieved is trusted or not
	Hash      common.Hash
	Number    uint64
	Header    *types.Header
	Receipts  types.Receipts
}

// StoreResult stores the retrieved data in local database
func (req *ReceiptsRequest) StoreResult(db ethdb.Database) {
	if !req.Untrusted {
		rawdb.WriteReceipts(db, req.Hash, req.Number, req.Receipts)
	}
}

// ChtRequest is the ODR request type for retrieving header by Canonical Hash Trie
type ChtRequest struct {
	Config           *IndexerConfig
	ChtNum, BlockNum uint64
	ChtRoot          common.Hash
	Header           *types.Header
	Td               *big.Int
	Proof            *NodeSet
}

// StoreResult stores the retrieved data in local database
func (req *ChtRequest) StoreResult(db ethdb.Database) {
	hash, num := req.Header.Hash(), req.Header.Number.Uint64()
<<<<<<< HEAD

	if !req.Untrusted {
		rawdb.WriteHeader(db, req.Header)
		rawdb.WriteTd(db, hash, num, big.NewInt(int64(req.BlockNum+1)))
		rawdb.WriteCanonicalHash(db, hash, num)
	}
=======
	rawdb.WriteHeader(db, req.Header)
	rawdb.WriteTd(db, hash, num, req.Td)
	rawdb.WriteCanonicalHash(db, hash, num)
>>>>>>> e7872729
}

// BloomRequest is the ODR request type for retrieving bloom filters from a CHT structure
type BloomRequest struct {
	OdrRequest
	Config           *IndexerConfig
	BloomTrieNum     uint64
	BitIdx           uint
	SectionIndexList []uint64
	BloomTrieRoot    common.Hash
	BloomBits        [][]byte
	Proofs           *NodeSet
}

// StoreResult stores the retrieved data in local database
func (req *BloomRequest) StoreResult(db ethdb.Database) {
	for i, sectionIdx := range req.SectionIndexList {
		sectionHead := rawdb.ReadCanonicalHash(db, (sectionIdx+1)*req.Config.BloomTrieSize-1)
		// if we don't have the canonical hash stored for this section head number, we'll still store it under
		// a key with a zero sectionHead. GetBloomBits will look there too if we still don't have the canonical
		// hash. In the unlikely case we've retrieved the section head hash since then, we'll just retrieve the
		// bit vector again from the network.
		rawdb.WriteBloomBits(db, req.BitIdx, sectionIdx, sectionHead, req.BloomBits[i])
	}
}

// TxStatus describes the status of a transaction
type TxStatus struct {
	Status core.TxStatus
	Lookup *rawdb.LegacyTxLookupEntry `rlp:"nil"`
	Error  string
}

// TxStatusRequest is the ODR request type for retrieving transaction status
type TxStatusRequest struct {
	Hashes []common.Hash
	Status []TxStatus
}

// StoreResult stores the retrieved data in local database
func (req *TxStatusRequest) StoreResult(db ethdb.Database) {}<|MERGE_RESOLUTION|>--- conflicted
+++ resolved
@@ -165,18 +165,10 @@
 // StoreResult stores the retrieved data in local database
 func (req *ChtRequest) StoreResult(db ethdb.Database) {
 	hash, num := req.Header.Hash(), req.Header.Number.Uint64()
-<<<<<<< HEAD
-
-	if !req.Untrusted {
-		rawdb.WriteHeader(db, req.Header)
-		rawdb.WriteTd(db, hash, num, big.NewInt(int64(req.BlockNum+1)))
-		rawdb.WriteCanonicalHash(db, hash, num)
-	}
-=======
+
 	rawdb.WriteHeader(db, req.Header)
-	rawdb.WriteTd(db, hash, num, req.Td)
+	rawdb.WriteTd(db, hash, num, big.NewInt(int64(req.BlockNum+1)))
 	rawdb.WriteCanonicalHash(db, hash, num)
->>>>>>> e7872729
 }
 
 // BloomRequest is the ODR request type for retrieving bloom filters from a CHT structure

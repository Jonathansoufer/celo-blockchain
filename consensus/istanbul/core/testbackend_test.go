--- conflicted
+++ resolved
@@ -427,22 +427,13 @@
 
 func (t *testSystem) NewBackend(id uint64) *testSystemBackend {
 	// assume always success
-<<<<<<< HEAD
-	backend := &testSystemBackend{
-		id:     id,
-		sys:    t,
-		events: new(event.TypeMux),
-		db:     rawdb.NewMemoryDatabase(),
-=======
-	ethDB := ethdb.NewMemDatabase()
 	dataDir := createRandomDataDir()
 	backend := &testSystemBackend{
 		id:      id,
 		sys:     t,
 		events:  new(event.TypeMux),
-		db:      ethDB,
+		db:      rawdb.NewMemoryDatabase(),
 		dataDir: dataDir,
->>>>>>> 22001689
 	}
 
 	t.backends[id] = backend

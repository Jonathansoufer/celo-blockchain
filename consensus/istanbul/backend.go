--- conflicted
+++ resolved
@@ -100,8 +100,7 @@
 	ParentBlockValidators(proposal Proposal) ValidatorSet
 
 	// Authorize injects a private key into the consensus engine.
-<<<<<<< HEAD
-	Authorize(address common.Address, publicKey *ecdsa.PublicKey, decryptFn DecryptFn, signFn SignerFn, signBLSFn BLSSignerFn)
+	Authorize(ecdsaAddress, blsAddress common.Address, publicKey *ecdsa.PublicKey, decryptFn DecryptFn, signFn SignerFn, signBLSFn BLSSignerFn)
 }
 
 // BackendForProxy provides the Istanbul backend application specific functions for Istanbul proxy
@@ -163,7 +162,4 @@
 
 	// RemovePeer will remove a static peer
 	RemovePeer(node *enode.Node, purpose p2p.PurposeFlag)
-=======
-	Authorize(ecdsaAddress, blsAddress common.Address, publicKey *ecdsa.PublicKey, decryptFn DecryptFn, signFn SignerFn, signBLSFn BLSSignerFn)
->>>>>>> ab8be837
 }
--- conflicted
+++ resolved
@@ -84,15 +84,11 @@
 	if err != nil {
 		return err
 	}
-<<<<<<< HEAD
-
-	totalEpochPaymentsConvertedToGold, err := currency.Convert(totalEpochPayments, stableTokenAddress, nil)
-	if err != nil {
-		return err
-	}
-=======
+
 	totalValidatorRewardsConvertedToGold, err := currency.Convert(totalValidatorRewards, stableTokenAddress, nil)
->>>>>>> 06788951
+	if err != nil {
+		return err
+	}
 
 	reserveAddress, err := contract_comm.GetRegisteredAddress(params.ReserveRegistryId, header, state)
 	if err != nil {

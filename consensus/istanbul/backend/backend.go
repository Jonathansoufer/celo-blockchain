--- conflicted
+++ resolved
@@ -53,24 +53,26 @@
 	// errInvalidSigningFn is returned when the consensus signing function is invalid.
 	errInvalidSigningFn = errors.New("invalid signing function for istanbul messages")
 
-<<<<<<< HEAD
 	// errProxyAlreadySet is returned if a user tries to add a proxy that is already set.
 	// TODO - When we support multiple sentries per validator, this error will become irrelevant.
 	errProxyAlreadySet = errors.New("proxy already set")
 
 	// errNoProxyConnection is returned when a proxied validator is not connected to a proxy
 	errNoProxyConnection = errors.New("proxied validator not connected to a proxy")
-=======
+
 	// errNoBlockHeader is returned when the requested block header could not be found.
 	errNoBlockHeader = errors.New("failed to retrieve block header")
->>>>>>> fdc970d7
+
+	// errOldAnnounceMessage is returned when the received announce message's block number is earlier
+	// than a previous received message
+	errOldAnnounceMessage = errors.New("old announce message")
 )
 
 // Entries for the recent announce messages
 type AnnounceGossipTimestamp struct {
-<<<<<<< HEAD
-	enodeURLHash common.Hash
-	timestamp    time.Time
+	enodeURLHash      common.Hash
+	destAddressesHash common.Hash
+	timestamp         time.Time
 }
 
 // Information about the proxy for a proxied validator
@@ -78,11 +80,6 @@
 	node         *enode.Node    // Enode for the internal network interface
 	externalNode *enode.Node    // Enode for the external network interface
 	peer         consensus.Peer // Connected proxy peer.  Is nil if this node is not connected to the proxy
-=======
-	enodeURL          string
-	destAddressesHash common.Hash
-	timestamp         time.Time
->>>>>>> fdc970d7
 }
 
 // New creates an Ethereum backend for Istanbul core engine.
@@ -119,16 +116,17 @@
 		dataDir:              dataDir,
 	}
 	backend.core = istanbulCore.New(backend, backend.config)
-<<<<<<< HEAD
-	backend.valEnodeTable = newValidatorEnodeTable()
-=======
-	table, err := enodes.OpenValidatorEnodeDB(config.ValidatorEnodeDBPath, &validatorPeerHandler{sb: backend})
+
+	var vph enodes.ValidatorEnodeHandler = nil
+	if backend.MaintainValConnections() {
+		vph = &validatorPeerHandler{sb: backend}
+	}
+	table, err := enodes.OpenValidatorEnodeDB(config.ValidatorEnodeDBPath, vph)
 	if err != nil {
 		logger.Crit("Can't open ValidatorEnodeDB", "err", err, "dbpath", config.ValidatorEnodeDBPath)
 	}
 	backend.valEnodeTable = table
 
->>>>>>> fdc970d7
 	return backend
 }
 
@@ -181,7 +179,6 @@
 
 	announceWg   *sync.WaitGroup
 	announceQuit chan struct{}
-<<<<<<< HEAD
 
 	valEnodesShareWg   *sync.WaitGroup
 	valEnodesShareQuit chan struct{}
@@ -191,13 +188,8 @@
 	// Right now, we assume that there is at most one proxied peer for a proxy
 	proxiedPeer consensus.Peer
 
-	dataDir string // A read-write data dir to persist files across restarts
-
-	newEpoch chan struct{}
-=======
-	dataDir      string // A read-write data dir to persist files across restarts
-	newEpochCh   chan struct{}
->>>>>>> fdc970d7
+	dataDir    string // A read-write data dir to persist files across restarts
+	newEpochCh chan struct{}
 }
 
 // Authorize implements istanbul.Backend.Authorize
@@ -250,10 +242,8 @@
 		if destAddresses != nil {
 			targets = make(map[enode.ID]bool)
 			for _, addr := range destAddresses {
-				valNode := sb.valEnodeTable.getUsingAddress(addr)
-
-				if valNode != nil {
-					targets[valNode.node.ID()] = true
+				if valNode, err := sb.valEnodeTable.GetNodeFromAddress(addr); valNode != nil && err == nil {
+					targets[valNode.ID()] = true
 				}
 			}
 		}
@@ -335,26 +325,6 @@
 	return nil
 }
 
-<<<<<<< HEAD
-=======
-// Enode for backend
-func (sb *Backend) Enode() *enode.Node {
-	if sb.broadcaster != nil {
-		return sb.broadcaster.GetLocalNode()
-	}
-	return nil
-}
-
-// GetNodeKey gets the Node PrivateKey
-// which is the key used to encrypt messages in the p2p layer
-func (sb *Backend) GetNodeKey() *ecdsa.PrivateKey {
-	if sb.broadcaster != nil {
-		return sb.broadcaster.GetNodeKey()
-	}
-	return nil
-}
-
->>>>>>> fdc970d7
 func (sb *Backend) GetDataDir() string {
 	return sb.dataDir
 }
@@ -659,7 +629,6 @@
 	return sb.hasBadBlock(hash)
 }
 
-<<<<<<< HEAD
 func (sb *Backend) addProxy(node, externalNode *enode.Node) error {
 	if sb.proxyNode != nil {
 		return errProxyAlreadySet
@@ -675,7 +644,9 @@
 	if sb.proxyNode != nil && sb.proxyNode.node.ID() == node.ID() {
 		sb.p2pserver.RemovePeer(node, "proxy")
 		sb.proxyNode = nil
-=======
+	}
+}
+
 // RefreshValPeers will create 'validator' type peers to all the valset validators, and disconnect from the
 // peers that are not part of the valset.
 // It will also disconnect all validator connections if this node is not a validator.
@@ -691,68 +662,6 @@
 	sb.valEnodeTable.RefreshValPeers(valset, sb.Address())
 }
 
-type validatorPeerHandler struct {
-	sb *Backend
-}
-
-func (vpl *validatorPeerHandler) AddValidatorPeer(enodeURL string, address common.Address) {
-	if vpl.sb.broadcaster != nil {
-		// Connect to the remote peer if it's part of the current epoch's valset and
-		// if this node is also part of the current epoch's valset
-		block := vpl.sb.currentBlock()
-		valSet := vpl.sb.getValidators(block.Number().Uint64(), block.Hash())
-		if valSet.ContainsByAddress(address) && valSet.ContainsByAddress(vpl.sb.Address()) {
-			vpl.sb.broadcaster.AddValidatorPeer(enodeURL)
-		}
-	}
-}
-
-func (vpl *validatorPeerHandler) RemoveValidatorPeer(enodeURL string) {
-	if vpl.sb.broadcaster != nil {
-		vpl.sb.broadcaster.RemoveValidatorPeer(enodeURL)
->>>>>>> fdc970d7
-	}
-}
-
-func (vpl *validatorPeerHandler) ReplaceValidatorPeers(newEnodeURLs []string) {
-	if vpl.sb.broadcaster != nil {
-		enodeURLSet := make(map[string]bool)
-		for _, enodeURL := range newEnodeURLs {
-			enodeURLSet[enodeURL] = true
-		}
-
-<<<<<<< HEAD
-	currentValPeers := sb.broadcaster.FindPeers(nil, "validator")
-
-	// Disconnect all validator peers if this node is not in the valset
-	if _, val := valset.GetByAddress(sb.ValidatorAddress()); val == nil {
-		for _, valPeer := range currentValPeers {
-			sb.p2pserver.RemovePeer(valPeer.Node(), "validator")
-=======
-		// Remove old Validator Peers
-		for _, enodeURL := range vpl.sb.broadcaster.GetValidatorPeers() {
-			if !enodeURLSet[enodeURL] {
-				vpl.sb.broadcaster.RemoveValidatorPeer(enodeURL)
-			}
-		}
-
-		// Add new Validator Peers (adds all even but add is noOp on already existent ones)
-		for _, enodeURL := range newEnodeURLs {
-			vpl.sb.broadcaster.AddValidatorPeer(enodeURL)
-		}
-	}
-
-}
-
-func (vpl *validatorPeerHandler) ClearValidatorPeers() {
-	if vpl.sb.broadcaster != nil {
-		for _, enodeURL := range vpl.sb.broadcaster.GetValidatorPeers() {
-			vpl.sb.broadcaster.RemoveValidatorPeer(enodeURL)
->>>>>>> fdc970d7
-		}
-	}
-}
-
 func (sb *Backend) ValidatorAddress() common.Address {
 	var localAddress common.Address
 	if sb.config.Proxy {
@@ -761,4 +670,10 @@
 		localAddress = sb.Address()
 	}
 	return localAddress
+}
+
+// Returns whether this node should maintain validator connections
+// Only proxies and non proxied validators need to connect maintain validator connections
+func (sb *Backend) MaintainValConnections() bool {
+	return sb.config.Proxy || (sb.coreStarted && !sb.config.Proxied)
 }
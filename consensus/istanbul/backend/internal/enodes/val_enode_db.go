// Copyright 2017 The Celo Authors
// This file is part of the celo library.
//
// The celo library is free software: you can redistribute it and/or modify
// it under the terms of the GNU Lesser General Public License as published by
// the Free Software Foundation, either version 3 of the License, or
// (at your option) any later version.
//
// The celo library is distributed in the hope that it will be useful,
// but WITHOUT ANY WARRANTY; without even the implied warranty of
// MERCHANTABILITY or FITNESS FOR A PARTICULAR PURPOSE. See the
// GNU Lesser General Public License for more details.
//
// You should have received a copy of the GNU Lesser General Public License
// along with the celo library. If not, see <http://www.gnu.org/licenses/>.

package enodes

import (
	"bytes"
	"encoding/binary"
	"fmt"
	"io"
	"os"
	"strings"
	"sync"

	"github.com/syndtr/goleveldb/leveldb"
	lvlerrors "github.com/syndtr/goleveldb/leveldb/errors"
	"github.com/syndtr/goleveldb/leveldb/opt"
	"github.com/syndtr/goleveldb/leveldb/storage"
	"github.com/syndtr/goleveldb/leveldb/util"

	"github.com/ethereum/go-ethereum/common"
	"github.com/ethereum/go-ethereum/consensus/istanbul"
	"github.com/ethereum/go-ethereum/log"
	"github.com/ethereum/go-ethereum/p2p/enode"
	"github.com/ethereum/go-ethereum/rlp"
)

// Keys in the node database.
const (
	dbVersionKey    = "version"  // Version of the database to flush if changes
	dbAddressPrefix = "address:" // Identifier to prefix node entries with
	dbNodeIDPrefix  = "nodeid:"
)

const (
	// dbNodeExpiration = 24 * time.Hour // Time after which an unseen node should be dropped.
	// dbCleanupCycle   = time.Hour      // Time period for running the expiration task.
<<<<<<< HEAD
	dbVersion = 1
=======
	dbVersion = 2
>>>>>>> 970c82d4
)

// ValidatorEnodeHandler is handler to Add/Remove events. Events execute within write lock
type ValidatorEnodeHandler interface {
	// AddValidatorPeer adds a validator peer
	AddValidatorPeer(node *enode.Node, address common.Address)

	// RemoveValidatorPeer removes a validator peer
	RemoveValidatorPeer(node *enode.Node)

	// ReplaceValidatorPeers replace all validator peers for new list of enodeURLs
	ReplaceValidatorPeers(newNodes []*enode.Node)

	// Clear all validator peers
	ClearValidatorPeers()
}

func addressKey(address common.Address) []byte {
	return append([]byte(dbAddressPrefix), address.Bytes()...)
}

func nodeIDKey(nodeID enode.ID) []byte {
	return append([]byte(dbNodeIDPrefix), nodeID.Bytes()...)
}

<<<<<<< HEAD
// Entries for the valEnodeTable
type AddressEntry struct {
	Node *enode.Node
	View *istanbul.View
}

func (ve *AddressEntry) String() string {
	return fmt.Sprintf("{enodeURL: %v, view: %v}", ve.Node.String(), ve.View)
=======
// AddressEntry is an entry for the valEnodeTable
type AddressEntry struct {
	Node      *enode.Node
	Timestamp uint
}

func (ve *AddressEntry) String() string {
	return fmt.Sprintf("{enodeURL: %v, timestamp: %v}", ve.Node.String(), ve.Timestamp)
>>>>>>> 970c82d4
}

// Implement RLP Encode/Decode interface
type rlpEntry struct {
	EnodeURL  string
	Timestamp uint
}

// EncodeRLP serializes AddressEntry into the Ethereum RLP format.
func (ve *AddressEntry) EncodeRLP(w io.Writer) error {
<<<<<<< HEAD
	return rlp.Encode(w, rlpEntry{ve.Node.String(), ve.View})
=======
	return rlp.Encode(w, rlpEntry{ve.Node.String(), ve.Timestamp})
>>>>>>> 970c82d4
}

// DecodeRLP implements rlp.Decoder, and load the AddressEntry fields from a RLP stream.
func (ve *AddressEntry) DecodeRLP(s *rlp.Stream) error {
	var entry rlpEntry
	if err := s.Decode(&entry); err != nil {
		return err
	}

	node, err := enode.ParseV4(entry.EnodeURL)
	if err != nil {
		return err
	}

<<<<<<< HEAD
	*ve = AddressEntry{Node: node, View: entry.View}
=======
	*ve = AddressEntry{Node: node, Timestamp: entry.Timestamp}
>>>>>>> 970c82d4
	return nil
}

// ValidatorEnodeDB represents a Map that can be accessed either
// by address or enode
type ValidatorEnodeDB struct {
	db      *leveldb.DB //the actual DB
	lock    sync.RWMutex
	handler ValidatorEnodeHandler
	logger  log.Logger
}

// OpenValidatorEnodeDB opens a validator enode database for storing and retrieving infos about validator
// enodes. If no path is given an in-memory, temporary database is constructed.
func OpenValidatorEnodeDB(path string, handler ValidatorEnodeHandler) (*ValidatorEnodeDB, error) {
	var db *leveldb.DB
	var err error

	logger := log.New()

	if path == "" {
		db, err = newMemoryDB()
	} else {
		db, err = newPersistentDB(path, logger)
	}

	if err != nil {
		return nil, err
	}
	log.Info("just about to create vet", "handler", handler)
	return &ValidatorEnodeDB{
		db:      db,
		handler: handler,
		logger:  logger,
	}, nil
}

// newMemoryDB creates a new in-memory node database without a persistent backend.
func newMemoryDB() (*leveldb.DB, error) {
	db, err := leveldb.Open(storage.NewMemStorage(), nil)
	if err != nil {
		return nil, err
	}
	return db, nil
}

// newPersistentNodeDB creates/opens a leveldb backed persistent node database,
// also flushing its contents in case of a version mismatch.
func newPersistentDB(path string, logger log.Logger) (*leveldb.DB, error) {
	opts := &opt.Options{OpenFilesCacheCapacity: 5}
	db, err := leveldb.OpenFile(path, opts)
	if _, iscorrupted := err.(*lvlerrors.ErrCorrupted); iscorrupted {
		db, err = leveldb.RecoverFile(path, nil)
	}
	if err != nil {
		return nil, err
	}
	// The nodes contained in the cache correspond to a certain protocol version.
	// Flush all nodes if the version doesn't match.
	currentVer := make([]byte, binary.MaxVarintLen64)
	currentVer = currentVer[:binary.PutVarint(currentVer, int64(dbVersion))]

	blob, err := db.Get([]byte(dbVersionKey), nil)
	switch err {
	case leveldb.ErrNotFound:
		// Version not found (i.e. empty cache), insert it
		if err := db.Put([]byte(dbVersionKey), currentVer, nil); err != nil {
			db.Close()
			return nil, err
		}

	case nil:
		// Version present, flush if different
		if !bytes.Equal(blob, currentVer) {
			oldVersion, _ := binary.Varint(blob)
			newVersion, _ := binary.Varint(currentVer)
			logger.Info("Val Enode DB version has changed.  Creating a new leveldb.", "old version", oldVersion, "new version", newVersion)
			db.Close()
			if err = os.RemoveAll(path); err != nil {
				return nil, err
			}
			return newPersistentDB(path, logger)
		}
	}
	return db, nil
}

// Close flushes and closes the database files.
func (vet *ValidatorEnodeDB) Close() error {
	return vet.db.Close()
}

func (vet *ValidatorEnodeDB) String() string {
	vet.lock.RLock()
	defer vet.lock.RUnlock()
	var b strings.Builder
	b.WriteString("ValEnodeTable:")

	err := vet.iterateOverAddressEntries(func(address common.Address, entry *AddressEntry) error {
		fmt.Fprintf(&b, " [%s => %s]", address.String(), entry.String())
		return nil
	})

	if err != nil {
		vet.logger.Error("ValidatorEnodeDB.String error", "err", err)
	}

	return b.String()
}

// GetEnodeURLFromAddress will return the enodeURL for an address if it's known
func (vet *ValidatorEnodeDB) GetNodeFromAddress(address common.Address) (*enode.Node, error) {
	vet.lock.RLock()
	defer vet.lock.RUnlock()
	entry, err := vet.getAddressEntry(address)
	if err != nil {
		return nil, err
	}
	return entry.Node, nil
}

<<<<<<< HEAD
// GetViewFromAddress will return the view for an address if it's known
func (vet *ValidatorEnodeDB) GetViewFromAddress(address common.Address) (*istanbul.View, error) {
=======
// GetTimestampFromAddress will return the timestamp for an address if it's known
func (vet *ValidatorEnodeDB) GetTimestampFromAddress(address common.Address) (uint, error) {
>>>>>>> 970c82d4
	vet.lock.RLock()
	defer vet.lock.RUnlock()
	entry, err := vet.getAddressEntry(address)
	if err != nil {
<<<<<<< HEAD
		return nil, err
	}
	return entry.View, nil
=======
		return 0, err
	}
	return entry.Timestamp, nil
>>>>>>> 970c82d4
}

// GetAddressFromNodeID will return the address for an nodeID if it's known
func (vet *ValidatorEnodeDB) GetAddressFromNodeID(nodeID enode.ID) (common.Address, error) {
	vet.lock.RLock()
	defer vet.lock.RUnlock()
<<<<<<< HEAD
	return vet.getAddressFromNodeID(nodeID)
}

func (vet *ValidatorEnodeDB) getAddressFromNodeID(nodeID enode.ID) (common.Address, error) {
=======

>>>>>>> 970c82d4
	rawEntry, err := vet.db.Get(nodeIDKey(nodeID), nil)
	if err != nil {
		return common.ZeroAddress, err
	}
	return common.BytesToAddress(rawEntry), nil
}

<<<<<<< HEAD
=======
// GetAllValEnodes will return all entries in the valEnodeDB
>>>>>>> 970c82d4
func (vet *ValidatorEnodeDB) GetAllValEnodes() (map[common.Address]*AddressEntry, error) {
	vet.lock.RLock()
	defer vet.lock.RUnlock()
	var entries = make(map[common.Address]*AddressEntry)

	err := vet.iterateOverAddressEntries(func(address common.Address, entry *AddressEntry) error {
		entries[address] = entry
		return nil
	})

	if err != nil {
		vet.logger.Error("ValidatorEnodeDB.GetAllAddressEntries error", "err", err)
		return nil, err
	}

	return entries, nil
}

// Upsert will update or insert a validator enode entry; given that the existing entry
<<<<<<< HEAD
// is older (determined by view parameter) that the new one
=======
// is older (determined by timestamp parameter) than the new one
// TODO - In addition to modifying the val_enode_db, this function also will disconnect
//        and/or connect the corresponding validator connenctions.  The validator connections
//        should be managed be a separate thread (see https://github.com/celo-org/celo-blockchain/issues/607)
>>>>>>> 970c82d4
func (vet *ValidatorEnodeDB) Upsert(valEnodeEntries map[common.Address]*AddressEntry) error {
	vet.lock.Lock()
	defer vet.lock.Unlock()

	batch := new(leveldb.Batch)
	peersToRemove := make([]*enode.Node, 0, len(valEnodeEntries))
	peersToAdd := make(map[common.Address]*enode.Node)

	for remoteAddress, addressEntry := range valEnodeEntries {
		currentEntry, err := vet.getAddressEntry(remoteAddress)
		isNew := err == leveldb.ErrNotFound

		// Check errors
		if !isNew && err != nil {
			return err
		}

		// new entry
		rawEntry, err := rlp.EncodeToBytes(addressEntry)
		if err != nil {
			return err
		}

		// If it's an old message, ignore it
<<<<<<< HEAD
		if !isNew && addressEntry.View.Cmp(currentEntry.View) <= 0 {
			vet.logger.Trace("Ignoring the entry because it's view is older than what is stored in the val enode db",
				"entryAddress", remoteAddress, "entryEnodeURL", addressEntry.Node.String(), "addressView", addressEntry.View)
			continue
		}

		hasOldValueChanged := !isNew && currentEntry.Node.String() == addressEntry.Node.String()
=======
		if !isNew && addressEntry.Timestamp < currentEntry.Timestamp {
			vet.logger.Trace("Ignoring the entry because its timestamp is older than what is stored in the val enode db",
				"entryAddress", remoteAddress, "newEntry", addressEntry.String(), "currentEntry", currentEntry.String())
			continue
		}

		hasOldValueChanged := !isNew && currentEntry.Node.String() != addressEntry.Node.String()
>>>>>>> 970c82d4

		if hasOldValueChanged {
			batch.Delete(nodeIDKey(currentEntry.Node.ID()))
			batch.Put(nodeIDKey(addressEntry.Node.ID()), remoteAddress.Bytes())
			peersToRemove = append(peersToRemove, currentEntry.Node)
		} else if isNew {
			batch.Put(nodeIDKey(addressEntry.Node.ID()), remoteAddress.Bytes())
<<<<<<< HEAD
			peersToAdd[remoteAddress] = addressEntry.Node
		}
		batch.Put(addressKey(remoteAddress), rawEntry)
=======
		}
		batch.Put(addressKey(remoteAddress), rawEntry)
		peersToAdd[remoteAddress] = addressEntry.Node
>>>>>>> 970c82d4

		vet.logger.Trace("Going to upsert an entry in the valEnodeTable", "address", remoteAddress, "enodeURL", addressEntry.Node.String())
	}

	if batch.Len() > 0 {
		err := vet.db.Write(batch, nil)
		if err != nil {
			return err
		} else {
			for _, node := range peersToRemove {
				vet.handler.RemoveValidatorPeer(node)
			}

			for address, node := range peersToAdd {
				vet.handler.AddValidatorPeer(node, address)
			}
		}
	}

	return nil
}

// RemoveEntry will remove an entry from the table
func (vet *ValidatorEnodeDB) RemoveEntry(address common.Address) error {
	vet.lock.Lock()
	defer vet.lock.Unlock()
	batch := new(leveldb.Batch)
	err := vet.addDeleteToBatch(batch, address)
	if err != nil {
		return err
	}
	return vet.db.Write(batch, nil)
}

// PruneEntries will remove entries for all address not present in addressesToKeep
func (vet *ValidatorEnodeDB) PruneEntries(addressesToKeep map[common.Address]bool) error {
	vet.lock.Lock()
	defer vet.lock.Unlock()
	batch := new(leveldb.Batch)
	err := vet.iterateOverAddressEntries(func(address common.Address, entry *AddressEntry) error {
		if !addressesToKeep[address] {
			vet.logger.Trace("Deleting entry from valEnodeTable", "address", address)
			return vet.addDeleteToBatch(batch, address)
		}
		return nil
	})

	if err != nil {
		return err
	}
	return vet.db.Write(batch, nil)
}

func (vet *ValidatorEnodeDB) RefreshValPeers(valset istanbul.ValidatorSet, ourAddress common.Address) {
	// We use a R lock since we don't modify levelDB table
	vet.lock.RLock()
	defer vet.lock.RUnlock()

	if valset.ContainsByAddress(ourAddress) {
		// transform address to enodeURLs
		newNodes := []*enode.Node{}
		for _, val := range valset.List() {
			entry, err := vet.getAddressEntry(val.Address())
			if err == nil {
				newNodes = append(newNodes, entry.Node)
			} else if err != leveldb.ErrNotFound {
				vet.logger.Error("Error reading valEnodeTable: GetEnodeURLFromAddress", "err", err)
			}
		}

<<<<<<< HEAD
		vet.logger.Info("hander output", "handler", vet.handler)
=======
>>>>>>> 970c82d4
		vet.handler.ReplaceValidatorPeers(newNodes)
	} else {
		// Disconnect all validator peers if this node is not in the valset
		vet.handler.ClearValidatorPeers()
	}
}

func (vet *ValidatorEnodeDB) addDeleteToBatch(batch *leveldb.Batch, address common.Address) error {
	entry, err := vet.getAddressEntry(address)
	if err != nil {
		return err
	}

	batch.Delete(addressKey(address))
	batch.Delete(nodeIDKey(entry.Node.ID()))
	if vet.handler != nil {
		vet.handler.RemoveValidatorPeer(entry.Node)
	}
	return nil
}

func (vet *ValidatorEnodeDB) getAddressEntry(address common.Address) (*AddressEntry, error) {
	var entry AddressEntry
	rawEntry, err := vet.db.Get(addressKey(address), nil)
	if err != nil {
		return nil, err
	}

	if err = rlp.DecodeBytes(rawEntry, &entry); err != nil {
		return nil, err
	}
	return &entry, nil
}

func (vet *ValidatorEnodeDB) iterateOverAddressEntries(onEntry func(common.Address, *AddressEntry) error) error {
	iter := vet.db.NewIterator(util.BytesPrefix([]byte(dbAddressPrefix)), nil)
	defer iter.Release()

	for iter.Next() {
		var entry AddressEntry
		address := common.BytesToAddress(iter.Key()[len(dbAddressPrefix):])
		rlp.DecodeBytes(iter.Value(), &entry)

		err := onEntry(address, &entry)
		if err != nil {
			return err
		}
	}
	return iter.Error()
}

type ValEnodeEntryInfo struct {
	Enode     string `json:"enode"`
	Timestamp uint   `json:"timestamp"`
}

func (vet *ValidatorEnodeDB) ValEnodeTableInfo() (map[string]*ValEnodeEntryInfo, error) {
	valEnodeTableInfo := make(map[string]*ValEnodeEntryInfo)

	valEnodeTable, err := vet.GetAllValEnodes()
	if err == nil {
		for address, valEnodeEntry := range valEnodeTable {
			valEnodeTableInfo[address.Hex()] = &ValEnodeEntryInfo{Enode: valEnodeEntry.Node.String(),
				Timestamp: valEnodeEntry.Timestamp}
		}
	}

	return valEnodeTableInfo, err
}<|MERGE_RESOLUTION|>--- conflicted
+++ resolved
@@ -48,11 +48,7 @@
 const (
 	// dbNodeExpiration = 24 * time.Hour // Time after which an unseen node should be dropped.
 	// dbCleanupCycle   = time.Hour      // Time period for running the expiration task.
-<<<<<<< HEAD
-	dbVersion = 1
-=======
 	dbVersion = 2
->>>>>>> 970c82d4
 )
 
 // ValidatorEnodeHandler is handler to Add/Remove events. Events execute within write lock
@@ -78,16 +74,6 @@
 	return append([]byte(dbNodeIDPrefix), nodeID.Bytes()...)
 }
 
-<<<<<<< HEAD
-// Entries for the valEnodeTable
-type AddressEntry struct {
-	Node *enode.Node
-	View *istanbul.View
-}
-
-func (ve *AddressEntry) String() string {
-	return fmt.Sprintf("{enodeURL: %v, view: %v}", ve.Node.String(), ve.View)
-=======
 // AddressEntry is an entry for the valEnodeTable
 type AddressEntry struct {
 	Node      *enode.Node
@@ -96,7 +82,6 @@
 
 func (ve *AddressEntry) String() string {
 	return fmt.Sprintf("{enodeURL: %v, timestamp: %v}", ve.Node.String(), ve.Timestamp)
->>>>>>> 970c82d4
 }
 
 // Implement RLP Encode/Decode interface
@@ -107,11 +92,7 @@
 
 // EncodeRLP serializes AddressEntry into the Ethereum RLP format.
 func (ve *AddressEntry) EncodeRLP(w io.Writer) error {
-<<<<<<< HEAD
-	return rlp.Encode(w, rlpEntry{ve.Node.String(), ve.View})
-=======
 	return rlp.Encode(w, rlpEntry{ve.Node.String(), ve.Timestamp})
->>>>>>> 970c82d4
 }
 
 // DecodeRLP implements rlp.Decoder, and load the AddressEntry fields from a RLP stream.
@@ -126,11 +107,7 @@
 		return err
 	}
 
-<<<<<<< HEAD
-	*ve = AddressEntry{Node: node, View: entry.View}
-=======
 	*ve = AddressEntry{Node: node, Timestamp: entry.Timestamp}
->>>>>>> 970c82d4
 	return nil
 }
 
@@ -252,40 +229,22 @@
 	return entry.Node, nil
 }
 
-<<<<<<< HEAD
-// GetViewFromAddress will return the view for an address if it's known
-func (vet *ValidatorEnodeDB) GetViewFromAddress(address common.Address) (*istanbul.View, error) {
-=======
 // GetTimestampFromAddress will return the timestamp for an address if it's known
 func (vet *ValidatorEnodeDB) GetTimestampFromAddress(address common.Address) (uint, error) {
->>>>>>> 970c82d4
 	vet.lock.RLock()
 	defer vet.lock.RUnlock()
 	entry, err := vet.getAddressEntry(address)
 	if err != nil {
-<<<<<<< HEAD
-		return nil, err
-	}
-	return entry.View, nil
-=======
 		return 0, err
 	}
 	return entry.Timestamp, nil
->>>>>>> 970c82d4
 }
 
 // GetAddressFromNodeID will return the address for an nodeID if it's known
 func (vet *ValidatorEnodeDB) GetAddressFromNodeID(nodeID enode.ID) (common.Address, error) {
 	vet.lock.RLock()
 	defer vet.lock.RUnlock()
-<<<<<<< HEAD
-	return vet.getAddressFromNodeID(nodeID)
-}
-
-func (vet *ValidatorEnodeDB) getAddressFromNodeID(nodeID enode.ID) (common.Address, error) {
-=======
-
->>>>>>> 970c82d4
+
 	rawEntry, err := vet.db.Get(nodeIDKey(nodeID), nil)
 	if err != nil {
 		return common.ZeroAddress, err
@@ -293,10 +252,7 @@
 	return common.BytesToAddress(rawEntry), nil
 }
 
-<<<<<<< HEAD
-=======
 // GetAllValEnodes will return all entries in the valEnodeDB
->>>>>>> 970c82d4
 func (vet *ValidatorEnodeDB) GetAllValEnodes() (map[common.Address]*AddressEntry, error) {
 	vet.lock.RLock()
 	defer vet.lock.RUnlock()
@@ -316,14 +272,10 @@
 }
 
 // Upsert will update or insert a validator enode entry; given that the existing entry
-<<<<<<< HEAD
-// is older (determined by view parameter) that the new one
-=======
 // is older (determined by timestamp parameter) than the new one
 // TODO - In addition to modifying the val_enode_db, this function also will disconnect
 //        and/or connect the corresponding validator connenctions.  The validator connections
 //        should be managed be a separate thread (see https://github.com/celo-org/celo-blockchain/issues/607)
->>>>>>> 970c82d4
 func (vet *ValidatorEnodeDB) Upsert(valEnodeEntries map[common.Address]*AddressEntry) error {
 	vet.lock.Lock()
 	defer vet.lock.Unlock()
@@ -348,15 +300,6 @@
 		}
 
 		// If it's an old message, ignore it
-<<<<<<< HEAD
-		if !isNew && addressEntry.View.Cmp(currentEntry.View) <= 0 {
-			vet.logger.Trace("Ignoring the entry because it's view is older than what is stored in the val enode db",
-				"entryAddress", remoteAddress, "entryEnodeURL", addressEntry.Node.String(), "addressView", addressEntry.View)
-			continue
-		}
-
-		hasOldValueChanged := !isNew && currentEntry.Node.String() == addressEntry.Node.String()
-=======
 		if !isNew && addressEntry.Timestamp < currentEntry.Timestamp {
 			vet.logger.Trace("Ignoring the entry because its timestamp is older than what is stored in the val enode db",
 				"entryAddress", remoteAddress, "newEntry", addressEntry.String(), "currentEntry", currentEntry.String())
@@ -364,7 +307,6 @@
 		}
 
 		hasOldValueChanged := !isNew && currentEntry.Node.String() != addressEntry.Node.String()
->>>>>>> 970c82d4
 
 		if hasOldValueChanged {
 			batch.Delete(nodeIDKey(currentEntry.Node.ID()))
@@ -372,15 +314,9 @@
 			peersToRemove = append(peersToRemove, currentEntry.Node)
 		} else if isNew {
 			batch.Put(nodeIDKey(addressEntry.Node.ID()), remoteAddress.Bytes())
-<<<<<<< HEAD
-			peersToAdd[remoteAddress] = addressEntry.Node
-		}
-		batch.Put(addressKey(remoteAddress), rawEntry)
-=======
 		}
 		batch.Put(addressKey(remoteAddress), rawEntry)
 		peersToAdd[remoteAddress] = addressEntry.Node
->>>>>>> 970c82d4
 
 		vet.logger.Trace("Going to upsert an entry in the valEnodeTable", "address", remoteAddress, "enodeURL", addressEntry.Node.String())
 	}
@@ -451,10 +387,6 @@
 			}
 		}
 
-<<<<<<< HEAD
-		vet.logger.Info("hander output", "handler", vet.handler)
-=======
->>>>>>> 970c82d4
 		vet.handler.ReplaceValidatorPeers(newNodes)
 	} else {
 		// Disconnect all validator peers if this node is not in the valset

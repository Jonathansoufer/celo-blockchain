--- conflicted
+++ resolved
@@ -203,11 +203,8 @@
 	cs.pm.proofFetcher.Start()
 	defer cs.pm.blockFetcher.Stop()
 	defer cs.pm.txFetcher.Stop()
-<<<<<<< HEAD
 	defer cs.pm.proofFetcher.Stop()
 	defer cs.pm.downloader.Terminate()
-=======
->>>>>>> 1ee5ec74
 
 	// The force timer lowers the peer count threshold down to one when it fires.
 	// This ensures we'll always start sync even if there aren't enough peers.

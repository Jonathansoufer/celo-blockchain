// Copyright 2015 The go-ethereum Authors
// This file is part of the go-ethereum library.
//
// The go-ethereum library is free software: you can redistribute it and/or modify
// it under the terms of the GNU Lesser General Public License as published by
// the Free Software Foundation, either version 3 of the License, or
// (at your option) any later version.
//
// The go-ethereum library is distributed in the hope that it will be useful,
// but WITHOUT ANY WARRANTY; without even the implied warranty of
// MERCHANTABILITY or FITNESS FOR A PARTICULAR PURPOSE. See the
// GNU Lesser General Public License for more details.
//
// You should have received a copy of the GNU Lesser General Public License
// along with the go-ethereum library. If not, see <http://www.gnu.org/licenses/>.

// Package downloader contains the manual full chain synchronisation.
package downloader

import (
	"errors"
	"fmt"
	"math"
	"math/big"
	"sync"
	"sync/atomic"
	"time"

	ethereum "github.com/celo-org/celo-blockchain"
	"github.com/celo-org/celo-blockchain/common"
	"github.com/celo-org/celo-blockchain/consensus/istanbul"
	"github.com/celo-org/celo-blockchain/core/rawdb"
	"github.com/celo-org/celo-blockchain/core/types"
	"github.com/celo-org/celo-blockchain/ethdb"
	"github.com/celo-org/celo-blockchain/event"
	"github.com/celo-org/celo-blockchain/log"
	"github.com/celo-org/celo-blockchain/metrics"
	"github.com/celo-org/celo-blockchain/params"
	"github.com/celo-org/celo-blockchain/trie"
)

var (
	MaxHashFetch        = 512 // Amount of hashes to be fetched per retrieval request
	MaxBlockFetch       = 128 // Amount of blocks to be fetched per retrieval request
	MaxHeaderFetch      = 192 // Amount of block headers to be fetched per retrieval request
	MaxEpochHeaderFetch = 192 // Number of epoch block headers to fetch (only used in IBFT consensus + Lightest sync mode)
	MaxSkeletonSize     = 128 // Number of header fetches to need for a skeleton assembly
	MaxBodyFetch        = 128 // Amount of block bodies to be fetched per retrieval request
	MaxReceiptFetch     = 256 // Amount of transaction receipts to allow fetching per request
	MaxStateFetch       = 384 // Amount of node state values to allow fetching per request

	rttMinEstimate     = 2 * time.Second  // Minimum round-trip time to target for download requests
	rttMaxEstimate     = 20 * time.Second // Maximum round-trip time to target for download requests
	rttDefaultEstimate = 5 * time.Second  // Maximum round-trip time to target for download requests
	rttMinConfidence   = 0.1              // Worse confidence factor in our estimated RTT value
	ttlScaling         = 3                // Constant scaling factor for RTT -> TTL conversion
	ttlLimit           = time.Minute      // Maximum TTL allowance to prevent reaching crazy timeouts

	qosTuningPeers   = 5    // Number of peers to tune based on (best peers)
	qosConfidenceCap = 10   // Number of peers above which not to modify RTT confidence
	qosTuningImpact  = 0.25 // Impact that a new tuning target has on the previous value

	maxQueuedHeaders         = 32 * 1024                        // [eth/62] Maximum number of headers to queue for import (DOS protection)
	maxHeadersProcess        = 2048                             // Number of header download results to import at once into the chain
	maxResultsProcess        = 2048                             // Number of content download results to import at once into the chain
	maxForkAncestry   uint64 = params.FullImmutabilityThreshold // Maximum chain reorganisation (locally redeclared so tests can reduce it)

	reorgProtThreshold   = 48 // Threshold number of recent blocks to disable mini reorg protection
	reorgProtHeaderDelay = 2  // Number of headers to delay delivering to cover mini reorgs

	fsHeaderCheckFrequency        = 100             // Verification frequency of the downloaded headers during fast sync
	fsHeaderSafetyNet             = 2048            // Number of headers to discard in case a chain violation is detected
	fsHeaderForceVerify           = 24              // Number of headers to verify before and after the pivot to accept it
	fsHeaderContCheck             = 3 * time.Second // Time interval to check for header continuations during state download
	fsMinFullBlocks        uint64 = 64              // Number of blocks to retrieve fully even in fast sync
)

var (
	errBusy                    = errors.New("busy")
	errUnknownPeer             = errors.New("peer is unknown or unhealthy")
	errBadPeer                 = errors.New("action from bad peer ignored")
	errStallingPeer            = errors.New("peer is stalling")
	errUnsyncedPeer            = errors.New("unsynced peer")
	errNoPeers                 = errors.New("no peers to keep download active")
	errTimeout                 = errors.New("timeout")
	errEmptyHeaderSet          = errors.New("empty header set by peer")
	errPeersUnavailable        = errors.New("no peers available or all tried for download")
	errInvalidAncestor         = errors.New("retrieved ancestor is invalid")
	errInvalidChain            = errors.New("retrieved hash chain is invalid")
	errInvalidBody             = errors.New("retrieved block body is invalid")
	errInvalidReceipt          = errors.New("retrieved receipt is invalid")
	errCancelStateFetch        = errors.New("state data download canceled (requested)")
	errCancelContentProcessing = errors.New("content processing canceled (requested)")
	errCanceled                = errors.New("syncing canceled (requested)")
	errNoSyncActive            = errors.New("no sync active")
	errTooOld                  = errors.New("peer doesn't speak recent enough protocol version (need version >= 62)")
)

// If you adding a new variable add it at the bottom. Otherwise, you can end up making some uint64 unaligned to 8-byte
// boundary. That seems fine with ARM but on X86 (emulator), atomic loading of 64-bit variables causes a confusing crash.
// Some variables like rttEstimate are loaded atomically with atomic.LoadUint64()

type Downloader struct {
	// WARNING: The `rttEstimate` and `rttConfidence` fields are accessed atomically.
	// On 32 bit platforms, only 64-bit aligned fields can be atomic. The struct is
	// guaranteed to be so aligned, so take advantage of that. For more information,
	// see https://golang.org/pkg/sync/atomic/#pkg-note-BUG.
	rttEstimate   uint64 // Round trip time to target for download requests
	rttConfidence uint64 // Confidence in the estimated RTT (unit: millionths to allow atomic ops)

	mode uint32         // Synchronisation mode defining the strategy used (per sync cycle), use d.getMode() to get the SyncMode
	mux  *event.TypeMux // Event multiplexer to announce sync operation events

	checkpoint uint64   // Checkpoint block number to enforce head against (e.g. fast sync)
	genesis    uint64   // Genesis block number to limit sync to (e.g. light client CHT)
	queue      *queue   // Scheduler for selecting the hashes to download
	peers      *peerSet // Set of active peers from which download can proceed

	stateDB    ethdb.Database  // Database to state sync into (and deduplicate via)
	stateBloom *trie.SyncBloom // Bloom filter for fast trie node existence checks

	// Statistics
	syncStatsChainOrigin uint64 // Origin block number where syncing started at
	syncStatsChainHeight uint64 // Highest block number known when syncing started
	syncStatsState       stateSyncStats
	syncStatsLock        sync.RWMutex // Lock protecting the sync stats fields

	lightchain LightChain
	blockchain BlockChain

	// Callbacks
	dropPeer peerDropFn // Drops a peer for misbehaving

	// Status
	synchroniseMock func(id string, hash common.Hash) error // Replacement for synchronise during testing
	synchronising   int32
	notified        int32
	committed       int32
	ancientLimit    uint64 // The maximum block number which can be regarded as ancient data.

	// Channels
	headerCh      chan dataPack        // [eth/62] Channel receiving inbound block headers
	bodyCh        chan dataPack        // [eth/62] Channel receiving inbound block bodies
	receiptCh     chan dataPack        // [eth/63] Channel receiving inbound receipts
	bodyWakeCh    chan bool            // [eth/62] Channel to signal the block body fetcher of new tasks
	receiptWakeCh chan bool            // [eth/63] Channel to signal the receipt fetcher of new tasks
	headerProcCh  chan []*types.Header // [eth/62] Channel to feed the header processor new tasks

	// for stateFetcher
	stateSyncStart chan *stateSync
	trackStateReq  chan *stateReq
	stateCh        chan dataPack // [eth/63] Channel receiving inbound node state data

	// Cancellation and termination
	cancelPeer string         // Identifier of the peer currently being used as the master (cancel on drop)
	cancelCh   chan struct{}  // Channel to cancel mid-flight syncs
	cancelLock sync.RWMutex   // Lock to protect the cancel channel and peer in delivers
	cancelWg   sync.WaitGroup // Make sure all fetcher goroutines have exited.

	quitCh        chan struct{} // Quit channel to signal termination
	quitLock      sync.RWMutex  // Lock to prevent double closes
	epoch         uint64        // Epoch value is useful in IBFT consensus
	ibftConsensus bool          // True if we are in IBFT consensus mode

	// Testing hooks
	syncInitHook     func(uint64, uint64)  // Method to call upon initiating a new sync run
	bodyFetchHook    func([]*types.Header) // Method to call upon starting a block body fetch
	receiptFetchHook func([]*types.Header) // Method to call upon starting a receipt fetch
	chainInsertHook  func([]*fetchResult)  // Method to call upon inserting a chain of blocks (possibly in multiple invocations)
}

// LightChain encapsulates functions required to synchronise a light chain.
type LightChain interface {
	// HasHeader verifies a header's presence in the local chain.
	HasHeader(common.Hash, uint64) bool

	// GetHeaderByHash retrieves a header from the local chain.
	GetHeaderByHash(common.Hash) *types.Header

	// CurrentHeader retrieves the head header from the local chain.
	CurrentHeader() *types.Header

	// GetTd returns the total difficulty of a local block.
	GetTd(common.Hash, uint64) *big.Int

	// InsertHeaderChain inserts a batch of headers into the local chain.
	InsertHeaderChain([]*types.Header, int, bool) (int, error)

	Config() *params.ChainConfig
	// SetHead rewinds the local chain to a new head.
	SetHead(uint64) error
}

// BlockChain encapsulates functions required to sync a (full or fast) blockchain.
type BlockChain interface {
	LightChain

	// HasBlock verifies a block's presence in the local chain.
	HasBlock(common.Hash, uint64) bool

	// HasFastBlock verifies a fast block's presence in the local chain.
	HasFastBlock(common.Hash, uint64) bool

	// GetBlockByHash retrieves a block from the local chain.
	GetBlockByHash(common.Hash) *types.Block

	// CurrentBlock retrieves the head block from the local chain.
	CurrentBlock() *types.Block

	// CurrentFastBlock retrieves the head fast block from the local chain.
	CurrentFastBlock() *types.Block

	// FastSyncCommitHead directly commits the head block to a certain entity.
	FastSyncCommitHead(common.Hash) error

	// InsertChain inserts a batch of blocks into the local chain.
	InsertChain(types.Blocks) (int, error)

	// InsertReceiptChain inserts a batch of receipts into the local chain.
	InsertReceiptChain(types.Blocks, []types.Receipts, uint64) (int, error)
}

// TODO(tim) previously passing mode here!

// New creates a new downloader to fetch hashes and blocks from remote peers.
func New(checkpoint uint64, stateDb ethdb.Database, stateBloom *trie.SyncBloom, mux *event.TypeMux, chain BlockChain, lightchain LightChain, dropPeer peerDropFn) *Downloader {
	if lightchain == nil {
		lightchain = chain
	}

	ibftConsensus := false
	epoch := uint64(0)
	if chain != nil && chain.Config() != nil && chain.Config().Istanbul != nil {
		epoch = chain.Config().Istanbul.Epoch
		ibftConsensus = true
	} else if lightchain != nil && lightchain.Config() != nil && lightchain.Config().Istanbul != nil {
		epoch = lightchain.Config().Istanbul.Epoch
		ibftConsensus = true
	}
	if epoch > math.MaxInt32 {
		panic(fmt.Sprintf("epoch is too big(%d), the code to fetch epoch headers casts epoch to an int to calculate value for skip variable", epoch))
	}

	dl := &Downloader{
		stateDB:        stateDb,
		stateBloom:     stateBloom,
		mux:            mux,
		checkpoint:     checkpoint,
		queue:          newQueue(),
		peers:          newPeerSet(),
		rttEstimate:    uint64(rttDefaultEstimate),
		rttConfidence:  uint64(1000000),
		blockchain:     chain,
		lightchain:     lightchain,
		dropPeer:       dropPeer,
		headerCh:       make(chan dataPack, 1),
		bodyCh:         make(chan dataPack, 1),
		receiptCh:      make(chan dataPack, 1),
		bodyWakeCh:     make(chan bool, 1),
		receiptWakeCh:  make(chan bool, 1),
		headerProcCh:   make(chan []*types.Header, 1),
		quitCh:         make(chan struct{}),
		stateCh:        make(chan dataPack),
		stateSyncStart: make(chan *stateSync),
		syncStatsState: stateSyncStats{
			processed: rawdb.ReadFastTrieProgress(stateDb),
		},
		trackStateReq: make(chan *stateReq),
		ibftConsensus: ibftConsensus,
		epoch:         epoch,
	}
	go dl.qosTuner()
	go dl.stateFetcher()
	return dl
}

// Progress retrieves the synchronisation boundaries, specifically the origin
// block where synchronisation started at (may have failed/suspended); the block
// or header sync is currently at; and the latest known block which the sync targets.
//
// In addition, during the state download phase of fast synchronisation the number
// of processed and the total number of known states are also returned. Otherwise
// these are zero.
func (d *Downloader) Progress() ethereum.SyncProgress {
	// Lock the current stats and return the progress
	d.syncStatsLock.RLock()
	defer d.syncStatsLock.RUnlock()

	current := uint64(0)
	mode := d.getMode()
	switch {
	case d.blockchain != nil && mode == FullSync:
		current = d.blockchain.CurrentBlock().NumberU64()
	case d.blockchain != nil && mode == FastSync:
		current = d.blockchain.CurrentFastBlock().NumberU64()
	case d.lightchain != nil:
		current = d.lightchain.CurrentHeader().Number.Uint64()
	default:
		log.Error("Unknown downloader chain/mode combo", "light", d.lightchain != nil, "full", d.blockchain != nil, "mode", mode)
	}
	log.Debug(fmt.Sprintf("Current head is %v", current))
	return ethereum.SyncProgress{
		StartingBlock: d.syncStatsChainOrigin,
		CurrentBlock:  current,
		HighestBlock:  d.syncStatsChainHeight,
		PulledStates:  d.syncStatsState.processed,
		KnownStates:   d.syncStatsState.processed + d.syncStatsState.pending,
	}
}

// Synchronising returns whether the downloader is currently retrieving blocks.
func (d *Downloader) Synchronising() bool {
	return atomic.LoadInt32(&d.synchronising) > 0
}

// RegisterPeer injects a new download peer into the set of block source to be
// used for fetching hashes and blocks from.
func (d *Downloader) RegisterPeer(id string, version int, peer Peer) error {
	logger := log.New("peer", id)
	logger.Trace("Registering sync peer")
	if err := d.peers.Register(newPeerConnection(id, version, peer, logger)); err != nil {
		logger.Error("Failed to register sync peer", "err", err)
		return err
	}
	d.qosReduceConfidence()

	return nil
}

// RegisterLightPeer injects a light client peer, wrapping it so it appears as a regular peer.
func (d *Downloader) RegisterLightPeer(id string, version int, peer LightPeer) error {
	return d.RegisterPeer(id, version, &lightPeerWrapper{peer})
}

// UnregisterPeer remove a peer from the known list, preventing any action from
// the specified peer. An effort is also made to return any pending fetches into
// the queue.
func (d *Downloader) UnregisterPeer(id string) error {
	// Unregister the peer from the active peer set and revoke any fetch tasks
	logger := log.New("peer", id)
	logger.Trace("Unregistering sync peer")
	if err := d.peers.Unregister(id); err != nil {
		logger.Error("Failed to unregister sync peer", "err", err)
		return err
	}
	d.queue.Revoke(id)

	return nil
}

// Synchronise tries to sync up our local block chain with a remote peer, both
// adding various sanity checks as well as wrapping it with various log entries.
func (d *Downloader) Synchronise(id string, head common.Hash, td *big.Int, mode SyncMode) error {
	err := d.synchronise(id, head, td, mode)

	switch err {
	case nil, errBusy, errCanceled:
		return err
	}

	if errors.Is(err, errInvalidChain) || errors.Is(err, errBadPeer) || errors.Is(err, errTimeout) ||
		errors.Is(err, errStallingPeer) || errors.Is(err, errUnsyncedPeer) || errors.Is(err, errEmptyHeaderSet) ||
		errors.Is(err, errPeersUnavailable) || errors.Is(err, errTooOld) || errors.Is(err, errInvalidAncestor) {
		log.Warn("Synchronisation failed, dropping peer", "peer", id, "err", err)
		if d.dropPeer == nil {
			// The dropPeer method is nil when `--copydb` is used for a local copy.
			// Timeouts can occur if e.g. compaction hits at the wrong time, and can be ignored
			log.Warn("Downloader wants to drop peer, but peerdrop-function is not set", "peer", id)
		} else {
			d.dropPeer(id)
		}
		return err
	}
	log.Warn("Synchronisation failed, retrying", "err", err)
	return err
}

// synchronise will select the peer and use it for synchronising. If an empty string is given
// it will use the best peer possible and synchronize if its TD is higher than our own. If any of the
// checks fail an error will be returned. This method is synchronous
func (d *Downloader) synchronise(id string, hash common.Hash, td *big.Int, mode SyncMode) error {
	// Mock out the synchronisation if testing
	if d.synchroniseMock != nil {
		return d.synchroniseMock(id, hash)
	}
	// Make sure only one goroutine is ever allowed past this point at once
	if !atomic.CompareAndSwapInt32(&d.synchronising, 0, 1) {
		return errBusy
	}
	defer atomic.StoreInt32(&d.synchronising, 0)

	// Post a user notification of the sync (only once per session)
	if atomic.CompareAndSwapInt32(&d.notified, 0, 1) {
		log.Info("Block synchronisation started")
	}
	// If we are already full syncing, but have a fast-sync bloom filter laying
	// around, make sure it doesn't use memory any more. This is a special case
	// when the user attempts to fast sync a new empty network.
	if mode == FullSync && d.stateBloom != nil {
		d.stateBloom.Close()
	}
	// Reset the queue, peer set and wake channels to clean any internal leftover state
	d.queue.Reset()
	d.peers.Reset()

	for _, ch := range []chan bool{d.bodyWakeCh, d.receiptWakeCh} {
		select {
		case <-ch:
		default:
		}
	}
	for _, ch := range []chan dataPack{d.headerCh, d.bodyCh, d.receiptCh} {
		for empty := false; !empty; {
			select {
			case <-ch:
			default:
				empty = true
			}
		}
	}
	for empty := false; !empty; {
		select {
		case <-d.headerProcCh:
		default:
			empty = true
		}
	}
	// Create cancel channel for aborting mid-flight and mark the master peer
	d.cancelLock.Lock()
	d.cancelCh = make(chan struct{})
	d.cancelPeer = id
	d.cancelLock.Unlock()

	defer d.Cancel() // No matter what, we can't leave the cancel channel open

	// Atomically set the requested sync mode
	atomic.StoreUint32(&d.mode, uint32(mode))

	// Retrieve the origin peer and initiate the downloading process
	p := d.peers.Peer(id)
	if p == nil {
		return errUnknownPeer
	}
	return d.syncWithPeer(p, hash, td)
}

func (d *Downloader) getMode() SyncMode {
	return SyncMode(atomic.LoadUint32(&d.mode))
}

// syncWithPeer starts a block synchronization based on the hash chain from the
// specified peer and head hash.
func (d *Downloader) syncWithPeer(p *peerConnection, hash common.Hash, td *big.Int) (err error) {
	d.mux.Post(StartEvent{})
	defer func() {
		// reset on error
		if err != nil {
			d.mux.Post(FailedEvent{err})
		} else {
			latest := d.lightchain.CurrentHeader()
			d.mux.Post(DoneEvent{latest})
		}
	}()
	if p.version < 62 {
		return errTooOld
	}
	mode := d.getMode()

	log.Debug("Synchronising with the network", "peer", p.id, "eth", p.version, "head", hash, "td", td, "mode", mode)
	defer func(start time.Time) {
		log.Debug("Synchronisation terminated", "elapsed", common.PrettyDuration(time.Since(start)))
	}(time.Now())

	// Look up the sync boundaries: the common ancestor and the target block
	latest, err := d.fetchHeight(p)
	if err != nil {
		return err
	}
	height := latest.Number.Uint64()

	origin, err := d.findAncestor(p, latest)
	if err != nil {
		return err
	}
	d.syncStatsLock.Lock()
	if d.syncStatsChainHeight <= origin || d.syncStatsChainOrigin > origin {
		d.syncStatsChainOrigin = origin
	}
	log.Debug(fmt.Sprintf("After the check origin is %d height is %d", origin, height))
	d.syncStatsChainHeight = height
	d.syncStatsLock.Unlock()

	// Ensure our origin point is below any fast sync pivot point
	pivot := uint64(0)
	if mode == FastSync {
		pivot = d.calcPivot(height)
		rawdb.WriteLastPivotNumber(d.stateDB, pivot)
		if pivot == 0 {
			origin = 0
		} else if pivot <= origin {
			origin = pivot - 1
		}
	}
	d.committed = 1
	if mode == FastSync && pivot != 0 {
		d.committed = 0
	}
	if mode == FastSync {
		// Set the ancient data limitation.
		// If we are running fast sync, all block data older than ancientLimit will be
		// written to the ancient store. More recent data will be written to the active
		// database and will wait for the freezer to migrate.
		//
		// If there is a checkpoint available, then calculate the ancientLimit through
		// that. Otherwise calculate the ancient limit through the advertised height
		// of the remote peer.
		//
		// The reason for picking checkpoint first is that a malicious peer can give us
		// a fake (very high) height, forcing the ancient limit to also be very high.
		// The peer would start to feed us valid blocks until head, resulting in all of
		// the blocks might be written into the ancient store. A following mini-reorg
		// could cause issues.
		if d.checkpoint != 0 && d.checkpoint > maxForkAncestry+1 {
			d.ancientLimit = d.checkpoint
		} else if height > maxForkAncestry+1 {
			d.ancientLimit = height - maxForkAncestry - 1
		}
		frozen, _ := d.stateDB.Ancients() // Ignore the error here since light client can also hit here.

		// If a part of blockchain data has already been written into active store,
		// disable the ancient style insertion explicitly.
		if origin >= frozen && frozen != 0 {
			d.ancientLimit = 0
			log.Info("Disabling direct-ancient mode", "origin", origin, "ancient", frozen-1)
		} else if d.ancientLimit > 0 {
			log.Debug("Enabling direct-ancient mode", "ancient", d.ancientLimit)
		}
		// Rewind the ancient store and blockchain if reorg happens.
		if origin+1 < frozen {
			if err := d.lightchain.SetHead(origin + 1); err != nil {
				return err
			}
		}
	}
	// Initiate the sync using a concurrent header and content retrieval algorithm
	d.queue.Prepare(origin+1, mode)
	if d.syncInitHook != nil {
		d.syncInitHook(origin, height)
	}
	fetchers := []func() error{
		func() error { return d.fetchHeaders(p, origin+1, pivot, height) }, // Headers are always retrieved
		func() error { return d.fetchBodies(origin + 1) },                  // Bodies are retrieved during normal and fast sync
		func() error { return d.fetchReceipts(origin + 1) },                // Receipts are retrieved during fast sync
		func() error { return d.processHeaders(origin+1, pivot, td) },
	}
	if mode == FastSync {
		fetchers = append(fetchers, func() error { return d.processFastSyncContent(latest) })
	} else if mode == FullSync {
		fetchers = append(fetchers, d.processFullSyncContent)
	}
	return d.spawnSync(fetchers)
}

// spawnSync runs d.process and all given fetcher functions to completion in
// separate goroutines, returning the first error that appears.
func (d *Downloader) spawnSync(fetchers []func() error) error {
	errc := make(chan error, len(fetchers))
	d.cancelWg.Add(len(fetchers))
	for _, fn := range fetchers {
		fn := fn
		go func() { defer d.cancelWg.Done(); errc <- fn() }()
	}
	// Wait for the first error, then terminate the others.
	var err error
	for i := 0; i < len(fetchers); i++ {
		if i == len(fetchers)-1 {
			// Close the queue when all fetchers have exited.
			// This will cause the block processor to end when
			// it has processed the queue.
			d.queue.Close()
		}
		if err = <-errc; err != nil && err != errCanceled {
			break
		}
	}
	d.queue.Close()
	d.Cancel()
	return err
}

// cancel aborts all of the operations and resets the queue. However, cancel does
// not wait for the running download goroutines to finish. This method should be
// used when cancelling the downloads from inside the downloader.
func (d *Downloader) cancel() {
	// Close the current cancel channel
	d.cancelLock.Lock()
	defer d.cancelLock.Unlock()

	if d.cancelCh != nil {
		select {
		case <-d.cancelCh:
			// Channel was already closed
		default:
			close(d.cancelCh)
		}
	}
}

// Cancel aborts all of the operations and waits for all download goroutines to
// finish before returning.
func (d *Downloader) Cancel() {
	d.cancel()
	d.cancelWg.Wait()

	d.ancientLimit = 0
	log.Debug("Reset ancient limit to zero")
}

// Terminate interrupts the downloader, canceling all pending operations.
// The downloader cannot be reused after calling Terminate.
func (d *Downloader) Terminate() {
	// Close the termination channel (make sure double close is allowed)
	d.quitLock.Lock()
	select {
	case <-d.quitCh:
	default:
		close(d.quitCh)
	}
	d.quitLock.Unlock()

	// Cancel any pending download requests
	d.Cancel()
}

// fetchHeight retrieves the head header of the remote peer to aid in estimating
// the total time a pending synchronisation would take.
func (d *Downloader) fetchHeight(p *peerConnection) (*types.Header, error) {
	p.log.Debug("Retrieving remote chain height")

	// Request the advertised remote head block and wait for the response
	head, _ := p.peer.Head()
	go p.peer.RequestHeadersByHash(head, 1, 0, false)

	ttl := d.requestTTL()
	timeout := time.After(ttl)
	mode := d.getMode()
	for {
		select {
		case <-d.cancelCh:
			return nil, errCanceled

		case packet := <-d.headerCh:
			// Discard anything not from the origin peer
			if packet.PeerId() != p.id {
				log.Debug("Received headers from incorrect peer", "peer", packet.PeerId())
				break
			}
			// Make sure the peer actually gave something valid
			headers := packet.(*headerPack).headers
			if len(headers) != 1 {
				p.log.Debug("Multiple headers for single request", "headers", len(headers))
				return nil, fmt.Errorf("%w: multiple headers (%d) for single request", errBadPeer, len(headers))
			}
			head := headers[0]
			if (mode == FastSync || mode == LightSync) && head.Number.Uint64() < d.checkpoint {
				p.log.Warn("Remote head below checkpoint", "number", head.Number, "hash", head.Hash())
				return nil, errUnsyncedPeer
			}
			p.log.Debug("Remote head header identified", "number", head.Number, "hash", head.Hash())
			return head, nil

		case <-timeout:
			p.log.Debug("Waiting for head header timed out", "elapsed", ttl)
			return nil, errTimeout

		case <-d.bodyCh:
		case <-d.receiptCh:
			// Out of bounds delivery, ignore
		}
	}
}

// calculateRequestSpan calculates what headers to request from a peer when trying to determine the
// common ancestor.
// It returns parameters to be used for peer.RequestHeadersByNumber:
//  from - starting block number
//  count - number of headers to request
//  skip - number of headers to skip
// and also returns 'max', the last block which is expected to be returned by the remote peers,
// given the (from,count,skip)
func calculateRequestSpan(remoteHeight, localHeight uint64) (int64, int, int, uint64) {
	var (
		from     int
		count    int
		MaxCount = MaxHeaderFetch / 16
	)
	// requestHead is the highest block that we will ask for. If requestHead is not offset,
	// the highest block that we will get is 16 blocks back from head, which means we
	// will fetch 14 or 15 blocks unnecessarily in the case the height difference
	// between us and the peer is 1-2 blocks, which is most common
	requestHead := int(remoteHeight) - 1
	if requestHead < 0 {
		requestHead = 0
	}
	// requestBottom is the lowest block we want included in the query
	// Ideally, we want to include the one just below our own head
	requestBottom := int(localHeight - 1)
	if requestBottom < 0 {
		requestBottom = 0
	}
	totalSpan := requestHead - requestBottom
	span := 1 + totalSpan/MaxCount
	if span < 2 {
		span = 2
	}
	if span > 16 {
		span = 16
	}

	count = 1 + totalSpan/span
	if count > MaxCount {
		count = MaxCount
	}
	if count < 2 {
		count = 2
	}
	from = requestHead - (count-1)*span
	if from < 0 {
		from = 0
	}
	max := from + (count-1)*span
	return int64(from), count, span - 1, uint64(max)
}

// findAncestor tries to locate the common ancestor link of the local chain and
// a remote peers blockchain. In the general case when our node was in sync and
// on the correct chain, checking the top N links should already get us a match.
// In the rare scenario when we ended up on a long reorganisation (i.e. none of
// the head links match), we do a binary search to find the common ancestor.
func (d *Downloader) findAncestor(p *peerConnection, remoteHeader *types.Header) (uint64, error) {
	// Figure out the valid ancestor range to prevent rewrite attacks
	var (
		floor        = int64(-1)
		localHeight  uint64
		remoteHeight = remoteHeader.Number.Uint64()
	)
	mode := d.getMode()
	switch mode {
	case FullSync:
		localHeight = d.blockchain.CurrentBlock().NumberU64()
	case FastSync:
		localHeight = d.blockchain.CurrentFastBlock().NumberU64()
	default:
		localHeight = d.lightchain.CurrentHeader().Number.Uint64()
	}
	p.log.Debug("Looking for common ancestor", "local", localHeight, "remote", remoteHeight)

	// Recap floor value for binary search
	if localHeight >= maxForkAncestry {
		// We're above the max reorg threshold, find the earliest fork point
		floor = int64(localHeight - maxForkAncestry)
	}

	// TODO(tim) TODO(ashishb) see https://github.com/celo-org/celo-blockchain/commit/6c312a24b6041385c33eca066ff5604af315a41e

	// If we're doing a light sync, ensure the floor doesn't go below the CHT, as
	// all headers before that point will be missing.
	if !mode.SyncFullBlockChain() {
		// If we don't know the current CHT position, find it
		if d.genesis == 0 {
			header := d.lightchain.CurrentHeader()
			for header != nil {
				d.genesis = header.Number.Uint64()
				if floor >= int64(d.genesis)-1 {
					break
				}
				header = d.lightchain.GetHeaderByHash(header.ParentHash)
			}
		}
		// We already know the "genesis" block number, cap floor to that
		if floor < int64(d.genesis)-1 {
			floor = int64(d.genesis) - 1
		}
	}

	from, count, skip, max := calculateRequestSpan(remoteHeight, localHeight)

	p.log.Trace("Span searching for common ancestor", "count", count, "from", from, "skip", skip)
	go p.peer.RequestHeadersByNumber(uint64(from), count, skip, false)

	// Wait for the remote response to the head fetch
	number, hash := uint64(0), common.Hash{}

	ttl := d.requestTTL()
	timeout := time.After(ttl)

	for finished := false; !finished; {
		select {
		case <-d.cancelCh:
			return 0, errCanceled

		case packet := <-d.headerCh:
			// Discard anything not from the origin peer
			if packet.PeerId() != p.id {
				log.Debug("Received headers from incorrect peer", "peer", packet.PeerId())
				break
			}
			// Make sure the peer actually gave something valid
			headers := packet.(*headerPack).headers
			if len(headers) == 0 {
				p.log.Warn("Empty head header set")
				return 0, errEmptyHeaderSet
			}
			// Make sure the peer's reply conforms to the request
			for i, header := range headers {
				expectNumber := from + int64(i)*int64(skip+1)
				if number := header.Number.Int64(); number != expectNumber {
					p.log.Warn("Head headers broke chain ordering", "index", i, "requested", expectNumber, "received", number, "localHeight", localHeight, "remoteHeight", remoteHeight)
					return 0, fmt.Errorf("%w: %v", errInvalidChain, errors.New("head headers broke chain ordering"))
				}
			}
			// Check if a common ancestor was found
			finished = true
			for i := len(headers) - 1; i >= 0; i-- {
				// Skip any headers that underflow/overflow our requested set
				if headers[i].Number.Int64() < from || headers[i].Number.Uint64() > max {
					continue
				}
				// Otherwise check if we already know the header or not
				h := headers[i].Hash()
				n := headers[i].Number.Uint64()

				var known bool
				switch mode {
				case FullSync:
					known = d.blockchain.HasBlock(h, n)
				case FastSync:
					known = d.blockchain.HasFastBlock(h, n)
				default:
					known = d.lightchain.HasHeader(h, n)
				}
				if known {
					number, hash = n, h
					break
				}
			}

		case <-timeout:
			p.log.Debug("Waiting for head header timed out", "elapsed", ttl)
			return 0, errTimeout

		case <-d.bodyCh:
		case <-d.receiptCh:
			// Out of bounds delivery, ignore
		}
	}
	// If the head fetch already found an ancestor, return
	if hash != (common.Hash{}) {
		if int64(number) <= floor {
			p.log.Warn("Ancestor below allowance", "number", number, "hash", hash, "allowance", floor)
			return 0, errInvalidAncestor
		}
		p.log.Debug("Found common ancestor", "number", number, "hash", hash)
		return number, nil
	}
	// Ancestor not found, we need to binary search over our chain
	start, end := uint64(0), remoteHeight
	if floor > 0 {
		start = uint64(floor)
	}
	p.log.Trace("Binary searching for common ancestor", "start", start, "end", end)

	for start+1 < end {
		// Split our chain interval in two, and request the hash to cross check
		check := (start + end) / 2

		ttl := d.requestTTL()
		timeout := time.After(ttl)

		go p.peer.RequestHeadersByNumber(check, 1, 0, false)

		// Wait until a reply arrives to this request
		for arrived := false; !arrived; {
			select {
			case <-d.cancelCh:
				return 0, errCanceled

			case packer := <-d.headerCh:
				// Discard anything not from the origin peer
				if packer.PeerId() != p.id {
					log.Debug("Received headers from incorrect peer", "peer", packer.PeerId())
					break
				}
				// Make sure the peer actually gave something valid
				headers := packer.(*headerPack).headers
				if len(headers) != 1 {
					p.log.Debug("Multiple headers for single request", "headers", len(headers))
					return 0, fmt.Errorf("%w: multiple headers (%d) for single request", errBadPeer, len(headers))
				}
				arrived = true

				// Modify the search interval based on the response
				h := headers[0].Hash()
				n := headers[0].Number.Uint64()

				var known bool
				switch mode {
				case FullSync:
					known = d.blockchain.HasBlock(h, n)
				case FastSync:
					known = d.blockchain.HasFastBlock(h, n)
				default:
					known = d.lightchain.HasHeader(h, n)
				}
				if !known {
					end = check
					break
				}
				header := d.lightchain.GetHeaderByHash(h) // Independent of sync mode, header surely exists
				if header.Number.Uint64() != check {
					p.log.Debug("Received non requested header", "number", header.Number, "hash", header.Hash(), "request", check)
					return 0, fmt.Errorf("%w: non-requested header (%d)", errBadPeer, header.Number)
				}
				start = check
				hash = h

			case <-timeout:
				p.log.Debug("Waiting for search header timed out", "elapsed", ttl)
				return 0, errTimeout

			case <-d.bodyCh:
			case <-d.receiptCh:
				// Out of bounds delivery, ignore
			}
		}
	}
	// Ensure valid ancestry and return
	if int64(start) <= floor {
		p.log.Warn("Ancestor below allowance", "number", start, "hash", hash, "allowance", floor)
		return 0, errInvalidAncestor
	}
	p.log.Debug("Found common ancestor", "number", start, "hash", hash)
	return start, nil
}

// fetchHeaders keeps retrieving headers concurrently from the number
// requested, until no more are returned, potentially throttling on the way. To
// facilitate concurrency but still protect against malicious nodes sending bad
// headers, we construct a header chain skeleton using the "origin" peer we are
// syncing with, and fill in the missing headers using anyone else. Headers from
// other peers are only accepted if they map cleanly to the skeleton. If no one
// can fill in the skeleton - not even the origin peer - it's assumed invalid and
// the origin is dropped.
// height = latest block announced by the peers.
func (d *Downloader) fetchHeaders(p *peerConnection, from uint64, pivot uint64, height uint64) error {
	p.log.Debug("fetchHeaders", "origin", from, "pivot", pivot, "height", height)
	defer p.log.Debug("Header download terminated")

	// Create a timeout timer, and the associated header fetcher
	skeleton := true            // Skeleton assembly phase or finishing up
	request := time.Now()       // time of the last skeleton fetch request
	timeout := time.NewTimer(0) // timer to dump a non-responsive active peer
	<-timeout.C                 // timeout channel should be initially empty
	defer timeout.Stop()
	epoch := d.epoch

	var ttl time.Duration
	getHeaders := func(from uint64) {
		request = time.Now()

		ttl = d.requestTTL()
		timeout.Reset(ttl)

		if skeleton {
			p.log.Trace("Fetching skeleton headers", "count", MaxHeaderFetch, "from", from)
			go p.peer.RequestHeadersByNumber(from+uint64(MaxHeaderFetch)-1, MaxSkeletonSize, MaxHeaderFetch-1, false)
		} else {
			count := MaxHeaderFetch
			skip := 0
			p.log.Trace("Fetching full headers", "count", count, "from", from)
			go p.peer.RequestHeadersByNumber(from, MaxHeaderFetch, skip, false)
		}
	}

	mode := d.getMode()
	getEpochHeaders := func(fromEpochBlock uint64) {
		if mode != LightestSync {
			panic("This method should be called only in LightestSync mode")
		}
		if fromEpochBlock%epoch != 0 {
			panic(fmt.Sprintf(
				"Logic error: getEpochHeaders received a request to fetch non-epoch block %d with epoch %d",
				fromEpochBlock, epoch))
		}

		request = time.Now()

		ttl = d.requestTTL()
		timeout.Reset(ttl)

		// if epoch is 100 and we fetch from=1000 and skip=100 then we will get
		// 1000, 1101, 1202, 1303 ...
		// So, skip has to be epoch - 1 to get the right set of blocks.
		skip := int(epoch - 1)
		count := MaxEpochHeaderFetch
		log.Trace("getEpochHeaders", "from", fromEpochBlock, "count", count, "skip", skip)
		p.log.Trace("Fetching full headers", "count", count, "from", fromEpochBlock)
		go p.peer.RequestHeadersByNumber(fromEpochBlock, count, skip, false)
	}

	// Returns true if a header(s) fetch request was made, false if the syncing is finished.
	getEpochOrNormalHeaders := func(from uint64) bool {
		// Download the epoch headers including and beyond the current head.
		nextEpochBlock := (from-1)/epoch*epoch + epoch
		// If we're still not synced up to the latest epoch, sync only epoch headers.
		// Otherwise, sync block headers as we would normally in light sync.
		log.Trace("Getting headers in lightest sync mode", "from", from, "height", height, "nextEpochBlock", nextEpochBlock, "epoch", epoch)
		if nextEpochBlock < height {
			getEpochHeaders(nextEpochBlock)
			return true
		} else if from <= height {
			getHeaders(height)
			return true
		} else {
			// During repeated invocations, "from" can be more than height since the blocks could have
			// created after this method was invoked and in that case, the from which is one beyond the
			// last fetched header number can be more than the height.
			// If we have already fetched a block header >= height block header then we declare that the sync
			// is finished and stop.
			return false
		}
	}
	// Start pulling the header chain skeleton until all is done
	ancestor := from

	if mode == LightestSync {
		if epoch == 0 {
			panic("Epoch cannot be 0 in IBFT + LightestSync")
		}
		// Don't fetch skeleton, only fetch the headers.
		skeleton = false
		getEpochOrNormalHeaders(from)
	} else {
		log.Trace("getHeaders#initialHeaderDownload", "from", from)
		getHeaders(from)
	}

	for {
		select {
		case <-d.cancelCh:
			return errCanceled

		case packet := <-d.headerCh:
			// Make sure the active peer is giving us the skeleton headers
			if packet.PeerId() != p.id {
				log.Debug("Received skeleton from incorrect peer", "peer", packet.PeerId())
				break
			}
			headerReqTimer.UpdateSince(request)
			timeout.Stop()

			// If the skeleton's finished, pull any remaining head headers directly from the origin
			if packet.Items() == 0 && skeleton {
				skeleton = false
				log.Trace("getHeaders, skeleton finished, download remaining headers")
				getHeaders(from)
				continue
			}
			// If no more headers are inbound, notify the content fetchers and return
			if packet.Items() == 0 {
				// Don't abort header fetches while the pivot is downloading
				if atomic.LoadInt32(&d.committed) == 0 && pivot <= from {
					p.log.Debug("No headers, waiting for pivot commit")
					select {
					case <-time.After(fsHeaderContCheck):
						getHeaders(from)
						continue
					case <-d.cancelCh:
						return errCanceled
					}
				}
				// Pivot done (or not in fast sync) and no more headers, terminate the process
				p.log.Debug("No more headers available")
				select {
				case d.headerProcCh <- nil:
					return nil
				case <-d.cancelCh:
					return errCanceled
				}
			}
			// Received headers
			headers := packet.(*headerPack).headers

			// If we received a skeleton batch, resolve internals concurrently
			if skeleton {
				filled, proced, err := d.fillHeaderSkeleton(from, headers)
				if err != nil {
					p.log.Debug("Skeleton chain invalid", "err", err)
					return fmt.Errorf("%w: %v", errInvalidChain, err)
				}
				headers = filled[proced:]
				from += uint64(proced)
			} else {
				// If we're closing in on the chain head, but haven't yet reached it, delay
				// the last few headers so mini reorgs on the head don't cause invalid hash
				// chain errors.

				// Don't delay last few headers in IBFT since we are not expecting chain reorgs in IBFT
				if !d.ibftConsensus {
					if n := len(headers); n > 0 {
						// Retrieve the current head we're at
						var head uint64
						if mode == LightSync {
							head = d.lightchain.CurrentHeader().Number.Uint64()
						} else {
							head = d.blockchain.CurrentFastBlock().NumberU64()
							if full := d.blockchain.CurrentBlock().NumberU64(); head < full {
								head = full
							}
						}
						// If the head is below the common ancestor, we're actually deduplicating
						// already existing chain segments, so use the ancestor as the fake head.
						// Otherwise we might end up delaying header deliveries pointlessly.
						if head < ancestor {
							head = ancestor
						}
						// If the head is way older than this batch, delay the last few headers
						if head+uint64(reorgProtThreshold) < headers[n-1].Number.Uint64() {
							delay := reorgProtHeaderDelay
							if delay > n {
								delay = n
							}
							headers = headers[:n-delay]
						}
					}
				}
			}
			// Insert all the new headers and fetch the next batch
			if len(headers) > 0 {
				p.log.Trace("Scheduling new headers", "count", len(headers), "from", from)
				select {
				case d.headerProcCh <- headers:
				case <-d.cancelCh:
					return errCanceled
				}
				// In all other sync modes, we fetch the block immediately after the current block.
				// In the lightest sync mode, increment the value by epoch instead.
				if mode == LightestSync {
					lastFetchedHeaderNumber := headers[len(headers)-1].Number.Uint64()
					moreHeaderFetchesPending := getEpochOrNormalHeaders(lastFetchedHeaderNumber + 1)
					if !moreHeaderFetchesPending {
						p.log.Debug("No more headers available")
						select {
						case d.headerProcCh <- nil:
							return nil
						case <-d.cancelCh:
							return errCanceled
						}
					}
				} else {
					from += uint64(len(headers))
					log.Trace("getHeaders#downloadMoreHeaders", "from", from)
					getHeaders(from)
				}
			} else {
				// No headers delivered, or all of them being delayed, sleep a bit and retry
				p.log.Trace("All headers delayed, waiting")
				select {
				case <-time.After(fsHeaderContCheck):
					if mode == LightestSync {
						getEpochOrNormalHeaders(from)
					} else {
						getHeaders(from)
					}
					continue
				case <-d.cancelCh:
					return errCanceled
				}
			}

		case <-timeout.C:
			if d.dropPeer == nil {
				// The dropPeer method is nil when `--copydb` is used for a local copy.
				// Timeouts can occur if e.g. compaction hits at the wrong time, and can be ignored
				p.log.Warn("Downloader wants to drop peer, but peerdrop-function is not set", "peer", p.id)
				break
			}
			// Header retrieval timed out, consider the peer bad and drop
			p.log.Warn("Header request timed out, dropping peer", "elapsed", ttl)
			headerTimeoutMeter.Mark(1)
			d.dropPeer(p.id)

			// Finish the sync gracefully instead of dumping the gathered data though
			for _, ch := range []chan bool{d.bodyWakeCh, d.receiptWakeCh} {
				select {
				case ch <- false:
				case <-d.cancelCh:
				}
			}
			select {
			case d.headerProcCh <- nil:
			case <-d.cancelCh:
			}
			return fmt.Errorf("%w: header request timed out", errBadPeer)
		}
	}
}

// fillHeaderSkeleton concurrently retrieves headers from all our available peers
// and maps them to the provided skeleton header chain.
//
// Any partial results from the beginning of the skeleton is (if possible) forwarded
// immediately to the header processor to keep the rest of the pipeline full even
// in the case of header stalls.
//
// The method returns the entire filled skeleton and also the number of headers
// already forwarded for processing.
func (d *Downloader) fillHeaderSkeleton(from uint64, skeleton []*types.Header) ([]*types.Header, int, error) {
	log.Debug("Filling up skeleton", "from", from)
	d.queue.ScheduleSkeleton(from, skeleton)

	var (
		deliver = func(packet dataPack) (int, error) {
			pack := packet.(*headerPack)
			return d.queue.DeliverHeaders(pack.peerID, pack.headers, d.headerProcCh)
		}
		expire   = func() map[string]int { return d.queue.ExpireHeaders(d.requestTTL()) }
		throttle = func() bool { return false }
		reserve  = func(p *peerConnection, count int) (*fetchRequest, bool, error) {
			return d.queue.ReserveHeaders(p, count), false, nil
		}
		fetch    = func(p *peerConnection, req *fetchRequest) error { return p.FetchHeaders(req.From, MaxHeaderFetch) }
		capacity = func(p *peerConnection) int { return p.HeaderCapacity(d.requestRTT()) }
		setIdle  = func(p *peerConnection, accepted int) { p.SetHeadersIdle(accepted) }
	)
	err := d.fetchParts(d.headerCh, deliver, d.queue.headerContCh, expire,
		d.queue.PendingHeaders, d.queue.InFlightHeaders, throttle, reserve,
		nil, fetch, d.queue.CancelHeaders, capacity, d.peers.HeaderIdlePeers, setIdle, "headers")

	log.Debug("Skeleton fill terminated", "err", err)

	filled, proced := d.queue.RetrieveHeaders()
	return filled, proced, err
}

// fetchBodies iteratively downloads the scheduled block bodies, taking any
// available peers, reserving a chunk of blocks for each, waiting for delivery
// and also periodically checking for timeouts.
func (d *Downloader) fetchBodies(from uint64) error {
	log.Debug("Downloading block bodies", "origin", from)

	var (
		deliver = func(packet dataPack) (int, error) {
			pack := packet.(*bodyPack)
			return d.queue.DeliverBodies(pack.peerID, pack.transactions, pack.randomness, pack.epochSnarkData)
		}
		expire   = func() map[string]int { return d.queue.ExpireBodies(d.requestTTL()) }
		fetch    = func(p *peerConnection, req *fetchRequest) error { return p.FetchBodies(req) }
		capacity = func(p *peerConnection) int { return p.BlockCapacity(d.requestRTT()) }
		setIdle  = func(p *peerConnection, accepted int) { p.SetBodiesIdle(accepted) }
	)
	err := d.fetchParts(d.bodyCh, deliver, d.bodyWakeCh, expire,
		d.queue.PendingBlocks, d.queue.InFlightBlocks, d.queue.ShouldThrottleBlocks, d.queue.ReserveBodies,
		d.bodyFetchHook, fetch, d.queue.CancelBodies, capacity, d.peers.BodyIdlePeers, setIdle, "bodies")

	log.Debug("Block body download terminated", "err", err)
	return err
}

// fetchReceipts iteratively downloads the scheduled block receipts, taking any
// available peers, reserving a chunk of receipts for each, waiting for delivery
// and also periodically checking for timeouts.
func (d *Downloader) fetchReceipts(from uint64) error {
	log.Debug("Downloading transaction receipts", "origin", from)

	var (
		deliver = func(packet dataPack) (int, error) {
			pack := packet.(*receiptPack)
			return d.queue.DeliverReceipts(pack.peerID, pack.receipts)
		}
		expire   = func() map[string]int { return d.queue.ExpireReceipts(d.requestTTL()) }
		fetch    = func(p *peerConnection, req *fetchRequest) error { return p.FetchReceipts(req) }
		capacity = func(p *peerConnection) int { return p.ReceiptCapacity(d.requestRTT()) }
		setIdle  = func(p *peerConnection, accepted int) { p.SetReceiptsIdle(accepted) }
	)
	err := d.fetchParts(d.receiptCh, deliver, d.receiptWakeCh, expire,
		d.queue.PendingReceipts, d.queue.InFlightReceipts, d.queue.ShouldThrottleReceipts, d.queue.ReserveReceipts,
		d.receiptFetchHook, fetch, d.queue.CancelReceipts, capacity, d.peers.ReceiptIdlePeers, setIdle, "receipts")

	log.Debug("Transaction receipt download terminated", "err", err)
	return err
}

// fetchParts iteratively downloads scheduled block parts, taking any available
// peers, reserving a chunk of fetch requests for each, waiting for delivery and
// also periodically checking for timeouts.
//
// As the scheduling/timeout logic mostly is the same for all downloaded data
// types, this method is used by each for data gathering and is instrumented with
// various callbacks to handle the slight differences between processing them.
//
// The instrumentation parameters:
//  - errCancel:   error type to return if the fetch operation is cancelled (mostly makes logging nicer)
//  - deliveryCh:  channel from which to retrieve downloaded data packets (merged from all concurrent peers)
//  - deliver:     processing callback to deliver data packets into type specific download queues (usually within `queue`)
//  - wakeCh:      notification channel for waking the fetcher when new tasks are available (or sync completed)
//  - expire:      task callback method to abort requests that took too long and return the faulty peers (traffic shaping)
//  - pending:     task callback for the number of requests still needing download (detect completion/non-completability)
//  - inFlight:    task callback for the number of in-progress requests (wait for all active downloads to finish)
//  - throttle:    task callback to check if the processing queue is full and activate throttling (bound memory use)
//  - reserve:     task callback to reserve new download tasks to a particular peer (also signals partial completions)
//  - fetchHook:   tester callback to notify of new tasks being initiated (allows testing the scheduling logic)
//  - fetch:       network callback to actually send a particular download request to a physical remote peer
//  - cancel:      task callback to abort an in-flight download request and allow rescheduling it (in case of lost peer)
//  - capacity:    network callback to retrieve the estimated type-specific bandwidth capacity of a peer (traffic shaping)
//  - idle:        network callback to retrieve the currently (type specific) idle peers that can be assigned tasks
//  - setIdle:     network callback to set a peer back to idle and update its estimated capacity (traffic shaping)
//  - kind:        textual label of the type being downloaded to display in log messages
func (d *Downloader) fetchParts(deliveryCh chan dataPack, deliver func(dataPack) (int, error), wakeCh chan bool,
	expire func() map[string]int, pending func() int, inFlight func() bool, throttle func() bool, reserve func(*peerConnection, int) (*fetchRequest, bool, error),
	fetchHook func([]*types.Header), fetch func(*peerConnection, *fetchRequest) error, cancel func(*fetchRequest), capacity func(*peerConnection) int,
	idle func() ([]*peerConnection, int), setIdle func(*peerConnection, int), kind string) error {

	// Create a ticker to detect expired retrieval tasks
	ticker := time.NewTicker(100 * time.Millisecond)
	defer ticker.Stop()

	update := make(chan struct{}, 1)

	// Prepare the queue and fetch block parts until the block header fetcher's done
	finished := false
	for {
		select {
		case <-d.cancelCh:
			return errCanceled

		case packet := <-deliveryCh:
			// If the peer was previously banned and failed to deliver its pack
			// in a reasonable time frame, ignore its message.
			if peer := d.peers.Peer(packet.PeerId()); peer != nil {
				// Deliver the received chunk of data and check chain validity
				accepted, err := deliver(packet)
				if errors.Is(err, errInvalidChain) {
					return err
				}
				// Unless a peer delivered something completely else than requested (usually
				// caused by a timed out request which came through in the end), set it to
				// idle. If the delivery's stale, the peer should have already been idled.
				if !errors.Is(err, errStaleDelivery) {
					setIdle(peer, accepted)
				}
				// Issue a log to the user to see what's going on
				switch {
				case err == nil && packet.Items() == 0:
					peer.log.Trace("Requested data not delivered", "type", kind)
				case err == nil:
					peer.log.Trace("Delivered new batch of data", "type", kind, "count", packet.Stats())
				default:
					peer.log.Trace("Failed to deliver retrieved data", "type", kind, "err", err)
				}
			}
			// Blocks assembled, try to update the progress
			select {
			case update <- struct{}{}:
			default:
			}

		case cont := <-wakeCh:
			// The header fetcher sent a continuation flag, check if it's done
			if !cont {
				finished = true
			}
			// Headers arrive, try to update the progress
			select {
			case update <- struct{}{}:
			default:
			}

		case <-ticker.C:
			// Sanity check update the progress
			select {
			case update <- struct{}{}:
			default:
			}

		case <-update:
			// Short circuit if we lost all our peers
			if d.peers.Len() == 0 {
				return errNoPeers
			}
			// Check for fetch request timeouts and demote the responsible peers
			for pid, fails := range expire() {
				if peer := d.peers.Peer(pid); peer != nil {
					// If a lot of retrieval elements expired, we might have overestimated the remote peer or perhaps
					// ourselves. Only reset to minimal throughput but don't drop just yet. If even the minimal times
					// out that sync wise we need to get rid of the peer.
					//
					// The reason the minimum threshold is 2 is because the downloader tries to estimate the bandwidth
					// and latency of a peer separately, which requires pushing the measures capacity a bit and seeing
					// how response times reacts, to it always requests one more than the minimum (i.e. min 2).
					if fails > 2 {
						peer.log.Trace("Data delivery timed out", "type", kind)
						setIdle(peer, 0)
					} else {
						peer.log.Warn("Stalling delivery, dropping", "type", kind)

						if d.dropPeer == nil {
							// The dropPeer method is nil when `--copydb` is used for a local copy.
							// Timeouts can occur if e.g. compaction hits at the wrong time, and can be ignored
							peer.log.Warn("Downloader wants to drop peer, but peerdrop-function is not set", "peer", pid)
						} else {
							d.dropPeer(pid)

							// If this peer was the master peer, abort sync immediately
							d.cancelLock.RLock()
							master := pid == d.cancelPeer
							d.cancelLock.RUnlock()

							if master {
								d.cancel()
								return errTimeout
							}
						}
					}
				}
			}
			// If there's nothing more to fetch, wait or terminate
			if pending() == 0 {
				if !inFlight() && finished {
					log.Debug("Data fetching completed", "type", kind)
					return nil
				}
				break
			}
			// Send a download request to all idle peers, until throttled
			progressed, throttled, running := false, false, inFlight()
			idles, total := idle()

			for _, peer := range idles {
				// Short circuit if throttling activated
				if throttle() {
					throttled = true
					break
				}
				// Short circuit if there is no more available task.
				if pending() == 0 {
					break
				}
				// Reserve a chunk of fetches for a peer. A nil can mean either that
				// no more headers are available, or that the peer is known not to
				// have them.
				request, progress, err := reserve(peer, capacity(peer))
				if err != nil {
					return err
				}
				if progress {
					progressed = true
				}
				if request == nil {
					continue
				}
				if request.From > 0 {
					peer.log.Trace("Requesting new batch of data", "type", kind, "from", request.From)
				} else {
					peer.log.Trace("Requesting new batch of data", "type", kind, "count", len(request.Headers), "from", request.Headers[0].Number)
				}
				// Fetch the chunk and make sure any errors return the hashes to the queue
				if fetchHook != nil {
					fetchHook(request.Headers)
				}
				if err := fetch(peer, request); err != nil {
					// Although we could try and make an attempt to fix this, this error really
					// means that we've double allocated a fetch task to a peer. If that is the
					// case, the internal state of the downloader and the queue is very wrong so
					// better hard crash and note the error instead of silently accumulating into
					// a much bigger issue.
					panic(fmt.Sprintf("%v: %s fetch assignment failed", peer, kind))
				}
				running = true
			}
			// Make sure that we have peers available for fetching. If all peers have been tried
			// and all failed throw an error
			if !progressed && !throttled && !running && len(idles) == total && pending() > 0 {
				return errPeersUnavailable
			}
		}
	}
}

// processHeaders takes batches of retrieved headers from an input channel and
// keeps processing and scheduling them into the header chain and downloader's
// queue until the stream ends or a failure occurs.
func (d *Downloader) processHeaders(origin uint64, pivot uint64, td *big.Int) error {
	// Keep a count of uncertain headers to roll back
	var (
		rollback    uint64 // Zero means no rollback (fine as you can't unroll the genesis)
		rollbackErr error
		mode        = d.getMode()
	)
	defer func() {
		if rollback > 0 {
			lastHeader, lastFastBlock, lastBlock := d.lightchain.CurrentHeader().Number, common.Big0, common.Big0
			if mode.SyncFullBlockChain() {
				lastFastBlock = d.blockchain.CurrentFastBlock().Number()
				lastBlock = d.blockchain.CurrentBlock().Number()
			}
			if err := d.lightchain.SetHead(rollback - 1); err != nil { // -1 to target the parent of the first uncertain block
				// We're already unwinding the stack, only print the error to make it more visible
				log.Error("Failed to roll back chain segment", "head", rollback-1, "err", err)
			}
			curFastBlock, curBlock := common.Big0, common.Big0
			if mode.SyncFullBlockChain() {
				curFastBlock = d.blockchain.CurrentFastBlock().Number()
				curBlock = d.blockchain.CurrentBlock().Number()
			}
			log.Warn("Rolled back chain segment",
				"header", fmt.Sprintf("%d->%d", lastHeader, d.lightchain.CurrentHeader().Number),
				"fast", fmt.Sprintf("%d->%d", lastFastBlock, curFastBlock),
				"block", fmt.Sprintf("%d->%d", lastBlock, curBlock), "reason", rollbackErr)
		}
	}()
	// Wait for batches of headers to process
	gotHeaders := false

	for {
		select {
		case <-d.cancelCh:
			rollbackErr = errCanceled
			return errCanceled

		case headers := <-d.headerProcCh:
			// Terminate header processing if we synced up
			if len(headers) == 0 {
				// Notify everyone that headers are fully processed
				for _, ch := range []chan bool{d.bodyWakeCh, d.receiptWakeCh} {
					select {
					case ch <- false:
					case <-d.cancelCh:
					}
				}
				// If no headers were retrieved at all, the peer violated its TD promise that it had a
				// better chain compared to ours. The only exception is if its promised blocks were
				// already imported by other means (e.g. fetcher):
				//
				// R <remote peer>, L <local node>: Both at block 10
				// R: Mine block 11, and propagate it to L
				// L: Queue block 11 for import
				// L: Notice that R's head and TD increased compared to ours, start sync
				// L: Import of block 11 finishes
				// L: Sync begins, and finds common ancestor at 11
				// L: Request new headers up from 11 (R's TD was higher, it must have something)
				// R: Nothing to give
				if mode.SyncFullBlockChain() {
					head := d.blockchain.CurrentBlock()
					if !gotHeaders && td.Cmp(d.blockchain.GetTd(head.Hash(), head.NumberU64())) > 0 {
						rollbackErr = errStallingPeer
						return errStallingPeer
					}
				}
				// If fast or light syncing, ensure promised headers are indeed delivered. This is
				// needed to detect scenarios where an attacker feeds a bad pivot and then bails out
				// of delivering the post-pivot blocks that would flag the invalid content.
				//
				// This check cannot be executed "as is" for full imports, since blocks may still be
				// queued for processing when the header download completes. However, as long as the
				// peer gave us something useful, we're already happy/progressed (above check).
				if mode == FastSync || mode == LightSync {
					head := d.lightchain.CurrentHeader()
					if td.Cmp(d.lightchain.GetTd(head.Hash(), head.Number.Uint64())) > 0 {
						rollbackErr = errStallingPeer
						return errStallingPeer
					}
				}
				// Disable any rollback and return
				rollback = 0
				return nil
			}
			// Otherwise split the chunk of headers into batches and process them
			gotHeaders = true
			for len(headers) > 0 {
				// Terminate if something failed in between processing chunks
				select {
				case <-d.cancelCh:
					rollbackErr = errCanceled
					return errCanceled
				default:
				}
				// Select the next chunk of headers to import
				limit := maxHeadersProcess
				if limit > len(headers) {
					limit = len(headers)
				}
				chunk := headers[:limit]

				// In case of header only syncing, validate the chunk immediately
				if mode == FastSync || !mode.SyncFullBlockChain() { // mode != FullSync ?
					// If we're importing pure headers, verify based on their recentness
					frequency := fsHeaderCheckFrequency
					if chunk[len(chunk)-1].Number.Uint64()+uint64(fsHeaderForceVerify) > pivot {
						frequency = 1
					}
					if n, err := d.lightchain.InsertHeaderChain(chunk, frequency, mode.SyncFullHeaderChain()); err != nil {
						rollbackErr = err

						// If some headers were inserted, track them as uncertain
						if n > 0 && rollback == 0 {
							rollback = chunk[0].Number.Uint64()
						}
						log.Debug("Invalid header encountered", "number", chunk[n].Number, "hash", chunk[n].Hash(), "err", err)
						return fmt.Errorf("%w: %v", errInvalidChain, err)
					}
					// All verifications passed, track all headers within the alloted limits
					head := chunk[len(chunk)-1].Number.Uint64()
					if head-rollback > uint64(fsHeaderSafetyNet) {
						rollback = head - uint64(fsHeaderSafetyNet)
					} else {
						rollback = 1
					}
				}
				// Unless we're doing light chains, schedule the headers for associated content retrieval
				if mode.SyncFullBlockChain() {
					// If we've reached the allowed number of pending headers, stall a bit
					for d.queue.PendingBlocks() >= maxQueuedHeaders || d.queue.PendingReceipts() >= maxQueuedHeaders {
						select {
						case <-d.cancelCh:
							rollbackErr = errCanceled
							return errCanceled
						case <-time.After(time.Second):
						}
					}
					// Otherwise insert the headers for content retrieval
					inserts := d.queue.Schedule(chunk, origin)
					if len(inserts) != len(chunk) {
						log.Debug("Stale headers")
<<<<<<< HEAD
						rollbackErr = errBadPeer
						return errBadPeer
=======
						return fmt.Errorf("%w: stale headers", errBadPeer)
>>>>>>> 967d8de7
					}
				}
				headers = headers[limit:]
				origin += uint64(limit)
			}
			// Update the highest block number we know if a higher one is found.
			d.syncStatsLock.Lock()
			if d.syncStatsChainHeight < origin {
				d.syncStatsChainHeight = origin - 1
			}
			d.syncStatsLock.Unlock()

			// Signal the content downloaders of the availablility of new tasks
			for _, ch := range []chan bool{d.bodyWakeCh, d.receiptWakeCh} {
				select {
				case ch <- true:
				default:
				}
			}
		}
	}
}

// processFullSyncContent takes fetch results from the queue and imports them into the chain.
func (d *Downloader) processFullSyncContent() error {
	for {
		results := d.queue.Results(true)
		if len(results) == 0 {
			return nil
		}
		if d.chainInsertHook != nil {
			d.chainInsertHook(results)
		}
		if err := d.importBlockResults(results); err != nil {
			return err
		}
	}
}

func (d *Downloader) importBlockResults(results []*fetchResult) error {
	// Check for any early termination requests
	if len(results) == 0 {
		return nil
	}
	select {
	case <-d.quitCh:
		return errCancelContentProcessing
	default:
	}
	// Retrieve the a batch of results to import
	first, last := results[0].Header, results[len(results)-1].Header
	log.Debug("Inserting downloaded chain", "items", len(results),
		"firstnum", first.Number, "firsthash", first.Hash(),
		"lastnum", last.Number, "lasthash", last.Hash(),
	)
	blocks := make([]*types.Block, len(results))
	for i, result := range results {
		blocks[i] = types.NewBlockWithHeader(result.Header).WithBody(result.Transactions, result.Randomness, result.EpochSnarkData)
	}
	if index, err := d.blockchain.InsertChain(blocks); err != nil {
		if index < len(results) {
			log.Debug("Downloaded item processing failed", "number", results[index].Header.Number, "hash", results[index].Header.Hash(), "err", err)
		} else {
			// The InsertChain method in blockchain.go will sometimes return an out-of-bounds index,
			// when it needs to preprocess blocks to import a sidechain.
			// The importer will put together a new list of blocks to import, which is a superset
			// of the blocks delivered from the downloader, and the indexing will be off.
			log.Debug("Downloaded item processing failed on sidechain import", "index", index, "err", err)
		}
		return fmt.Errorf("%w: %v", errInvalidChain, err)
	}
	return nil
}

func max(a uint64, b uint64) uint64 {
	if a < b {
		return b
	}
	return a
}

func computePivot(height uint64, epochSize uint64) uint64 {
	if height <= fsMinFullBlocks {
		return 0
	}
	target := height - fsMinFullBlocks
	targetEpoch := istanbul.GetEpochNumber(target, epochSize)

	// if target is on first epoch start on genesis
	if targetEpoch <= 1 {
		return 0
	}

	// else start on first block of the epoch
	pivot, _ := istanbul.GetEpochFirstBlockNumber(targetEpoch, epochSize)
	return pivot

}

func (d *Downloader) calcPivot(height uint64) uint64 {
	// If epoch is not set (not IBFT) use old logic
	if d.epoch == 0 {
		if fsMinFullBlocks > height {
			return 0
		}
		return height - fsMinFullBlocks
	}
	return computePivot(height, d.epoch)
}

// processFastSyncContent takes fetch results from the queue and writes them to the
// database. It also controls the synchronisation of state nodes of the pivot block.
func (d *Downloader) processFastSyncContent(latest *types.Header) error {
	// Start syncing state of the reported head block. This should get us most of
	// the state of the pivot block.
	sync := d.syncState(latest.Root)
	defer sync.Cancel()
	closeOnErr := func(s *stateSync) {
		if err := s.Wait(); err != nil && err != errCancelStateFetch && err != errCanceled {
			d.queue.Close() // wake up Results
		}
	}
	go closeOnErr(sync)

	// Figure out the ideal pivot block. Note, that this goalpost may move if the
	// sync takes long enough for the chain head to move significantly.
	pivot := d.calcPivot(latest.Number.Uint64())
	// To cater for moving pivot points, track the pivot block and subsequently
	// accumulated download results separately.
	var (
		oldPivot *fetchResult   // Locked in pivot block, might change eventually
		oldTail  []*fetchResult // Downloaded content after the pivot
	)
	for {
		// Wait for the next batch of downloaded data to be available, and if the pivot
		// block became stale, move the goalpost
		results := d.queue.Results(oldPivot == nil) // Block if we're not monitoring pivot staleness
		if len(results) == 0 {
			// If pivot sync is done, stop
			if oldPivot == nil {
				return sync.Cancel()
			}
			// If sync failed, stop
			select {
			case <-d.cancelCh:
				sync.Cancel()
				return errCanceled
			default:
			}
		}
		if d.chainInsertHook != nil {
			d.chainInsertHook(results)
		}
		if oldPivot != nil {
			results = append(append([]*fetchResult{oldPivot}, oldTail...), results...)
		}
		// Split around the pivot block and process the two sides via fast/full sync
		if atomic.LoadInt32(&d.committed) == 0 {
			latest = results[len(results)-1].Header
			if height := latest.Number.Uint64(); height > pivot+2*max(d.epoch, fsMinFullBlocks) {
				newPivot := d.calcPivot(height)
				log.Warn("Pivot became stale, moving", "old", pivot, "new", newPivot)
				pivot = newPivot
				// Write out the pivot into the database so a rollback beyond it will
				// reenable fast sync
				rawdb.WriteLastPivotNumber(d.stateDB, pivot)
			}
		}
		P, beforeP, afterP := splitAroundPivot(pivot, results)
		if err := d.commitFastSyncData(beforeP, sync); err != nil {
			return err
		}
		if P != nil {
			// If new pivot block found, cancel old state retrieval and restart
			if oldPivot != P {
				sync.Cancel()

				sync = d.syncState(P.Header.Root)
				defer sync.Cancel()
				go closeOnErr(sync)
				oldPivot = P
			}
			// Wait for completion, occasionally checking for pivot staleness
			select {
			case <-sync.done:
				if sync.err != nil {
					return sync.err
				}
				if err := d.commitPivotBlock(P); err != nil {
					return err
				}
				oldPivot = nil

			case <-time.After(time.Second):
				oldTail = afterP
				continue
			}
		}
		// Fast sync done, pivot commit done, full import
		if err := d.importBlockResults(afterP); err != nil {
			return err
		}
	}
}

func splitAroundPivot(pivot uint64, results []*fetchResult) (p *fetchResult, before, after []*fetchResult) {
	for _, result := range results {
		num := result.Header.Number.Uint64()
		switch {
		case num < pivot:
			before = append(before, result)
		case num == pivot:
			p = result
		default:
			after = append(after, result)
		}
	}
	return p, before, after
}

func (d *Downloader) commitFastSyncData(results []*fetchResult, stateSync *stateSync) error {
	// Check for any early termination requests
	if len(results) == 0 {
		return nil
	}
	select {
	case <-d.quitCh:
		return errCancelContentProcessing
	case <-stateSync.done:
		if err := stateSync.Wait(); err != nil {
			return err
		}
	default:
	}
	// Retrieve the a batch of results to import
	first, last := results[0].Header, results[len(results)-1].Header
	log.Debug("Inserting fast-sync blocks", "items", len(results),
		"firstnum", first.Number, "firsthash", first.Hash(),
		"lastnumn", last.Number, "lasthash", last.Hash(),
	)
	blocks := make([]*types.Block, len(results))
	receipts := make([]types.Receipts, len(results))
	for i, result := range results {
		blocks[i] = types.NewBlockWithHeader(result.Header).WithBody(result.Transactions, result.Randomness, result.EpochSnarkData)
		receipts[i] = result.Receipts
	}
	if index, err := d.blockchain.InsertReceiptChain(blocks, receipts, d.ancientLimit); err != nil {
		log.Debug("Downloaded item processing failed", "number", results[index].Header.Number, "hash", results[index].Header.Hash(), "err", err)
		return fmt.Errorf("%w: %v", errInvalidChain, err)
	}
	return nil
}

func (d *Downloader) commitPivotBlock(result *fetchResult) error {
	block := types.NewBlockWithHeader(result.Header).WithBody(result.Transactions, result.Randomness, result.EpochSnarkData)
	log.Debug("Committing fast sync pivot as new head", "number", block.Number(), "hash", block.Hash())

	// Commit the pivot block as the new head, will require full sync from here on
	if _, err := d.blockchain.InsertReceiptChain([]*types.Block{block}, []types.Receipts{result.Receipts}, d.ancientLimit); err != nil {
		return err
	}
	if err := d.blockchain.FastSyncCommitHead(block.Hash()); err != nil {
		return err
	}
	atomic.StoreInt32(&d.committed, 1)

	// If we had a bloom filter for the state sync, deallocate it now. Note, we only
	// deallocate internally, but keep the empty wrapper. This ensures that if we do
	// a rollback after committing the pivot and restarting fast sync, we don't end
	// up using a nil bloom. Empty bloom is fine, it just returns that it does not
	// have the info we need, so reach down to the database instead.
	if d.stateBloom != nil {
		d.stateBloom.Close()
	}
	return nil
}

// DeliverHeaders injects a new batch of block headers received from a remote
// node into the download schedule.
func (d *Downloader) DeliverHeaders(id string, headers []*types.Header) (err error) {
	return d.deliver(id, d.headerCh, &headerPack{id, headers}, headerInMeter, headerDropMeter)
}

// DeliverBodies injects a new batch of block bodies received from a remote node.
func (d *Downloader) DeliverBodies(id string, transactions [][]*types.Transaction, randomness []*types.Randomness, epochSnarkData []*types.EpochSnarkData) (err error) {
	return d.deliver(id, d.bodyCh, &bodyPack{id, transactions, randomness, epochSnarkData}, bodyInMeter, bodyDropMeter)
}

// DeliverReceipts injects a new batch of receipts received from a remote node.
func (d *Downloader) DeliverReceipts(id string, receipts [][]*types.Receipt) (err error) {
	return d.deliver(id, d.receiptCh, &receiptPack{id, receipts}, receiptInMeter, receiptDropMeter)
}

// DeliverNodeData injects a new batch of node state data received from a remote node.
func (d *Downloader) DeliverNodeData(id string, data [][]byte) (err error) {
	return d.deliver(id, d.stateCh, &statePack{id, data}, stateInMeter, stateDropMeter)
}

// deliver injects a new batch of data received from a remote node.
func (d *Downloader) deliver(id string, destCh chan dataPack, packet dataPack, inMeter, dropMeter metrics.Meter) (err error) {
	// Update the delivery metrics for both good and failed deliveries
	inMeter.Mark(int64(packet.Items()))
	defer func() {
		if err != nil {
			dropMeter.Mark(int64(packet.Items()))
		}
	}()
	// Deliver or abort if the sync is canceled while queuing
	d.cancelLock.RLock()
	cancel := d.cancelCh
	d.cancelLock.RUnlock()
	if cancel == nil {
		return errNoSyncActive
	}
	select {
	case destCh <- packet:
		return nil
	case <-cancel:
		return errNoSyncActive
	}
}

// qosTuner is the quality of service tuning loop that occasionally gathers the
// peer latency statistics and updates the estimated request round trip time.
func (d *Downloader) qosTuner() {
	for {
		// Retrieve the current median RTT and integrate into the previoust target RTT
		rtt := time.Duration((1-qosTuningImpact)*float64(atomic.LoadUint64(&d.rttEstimate)) + qosTuningImpact*float64(d.peers.medianRTT()))
		atomic.StoreUint64(&d.rttEstimate, uint64(rtt))

		// A new RTT cycle passed, increase our confidence in the estimated RTT
		conf := atomic.LoadUint64(&d.rttConfidence)
		conf = conf + (1000000-conf)/2
		atomic.StoreUint64(&d.rttConfidence, conf)

		// Log the new QoS values and sleep until the next RTT
		log.Trace("Recalculated downloader QoS values", "rtt", rtt, "confidence", float64(conf)/1000000.0, "ttl", d.requestTTL())
		select {
		case <-d.quitCh:
			return
		case <-time.After(rtt):
		}
	}
}

// qosReduceConfidence is meant to be called when a new peer joins the downloader's
// peer set, needing to reduce the confidence we have in out QoS estimates.
func (d *Downloader) qosReduceConfidence() {
	// If we have a single peer, confidence is always 1
	peers := uint64(d.peers.Len())
	if peers == 0 {
		// Ensure peer connectivity races don't catch us off guard
		return
	}
	if peers == 1 {
		atomic.StoreUint64(&d.rttConfidence, 1000000)
		return
	}
	// If we have a ton of peers, don't drop confidence)
	if peers >= uint64(qosConfidenceCap) {
		return
	}
	// Otherwise drop the confidence factor
	conf := atomic.LoadUint64(&d.rttConfidence) * (peers - 1) / peers
	if float64(conf)/1000000 < rttMinConfidence {
		conf = uint64(rttMinConfidence * 1000000)
	}
	atomic.StoreUint64(&d.rttConfidence, conf)

	rtt := time.Duration(atomic.LoadUint64(&d.rttEstimate))
	log.Debug("Relaxed downloader QoS values", "rtt", rtt, "confidence", float64(conf)/1000000.0, "ttl", d.requestTTL())
}

// requestRTT returns the current target round trip time for a download request
// to complete in.
//
// Note, the returned RTT is .9 of the actually estimated RTT. The reason is that
// the downloader tries to adapt queries to the RTT, so multiple RTT values can
// be adapted to, but smaller ones are preferred (stabler download stream).
func (d *Downloader) requestRTT() time.Duration {
	return time.Duration(atomic.LoadUint64(&d.rttEstimate)) * 9 / 10
}

// requestTTL returns the current timeout allowance for a single download request
// to finish under.
func (d *Downloader) requestTTL() time.Duration {
	var (
		rtt  = time.Duration(atomic.LoadUint64(&d.rttEstimate))
		conf = float64(atomic.LoadUint64(&d.rttConfidence)) / 1000000.0
	)
	ttl := time.Duration(ttlScaling) * time.Duration(float64(rtt)/conf)
	if ttl > ttlLimit {
		ttl = ttlLimit
	}
	return ttl
}<|MERGE_RESOLUTION|>--- conflicted
+++ resolved
@@ -1632,12 +1632,8 @@
 					inserts := d.queue.Schedule(chunk, origin)
 					if len(inserts) != len(chunk) {
 						log.Debug("Stale headers")
-<<<<<<< HEAD
 						rollbackErr = errBadPeer
-						return errBadPeer
-=======
 						return fmt.Errorf("%w: stale headers", errBadPeer)
->>>>>>> 967d8de7
 					}
 				}
 				headers = headers[limit:]

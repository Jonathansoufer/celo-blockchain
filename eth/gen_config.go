// Code generated by github.com/fjl/gencodec. DO NOT EDIT.

package eth

import (
	"math/big"
	"time"

	"github.com/celo-org/celo-blockchain/common"
	"github.com/celo-org/celo-blockchain/consensus/istanbul"
	"github.com/celo-org/celo-blockchain/core"
	"github.com/celo-org/celo-blockchain/eth/downloader"
	"github.com/celo-org/celo-blockchain/miner"
	"github.com/celo-org/celo-blockchain/params"
)

// MarshalTOML marshals as TOML.
func (c Config) MarshalTOML() (interface{}, error) {
	type Config struct {
		Genesis                 *core.Genesis `toml:",omitempty"`
		NetworkId               uint64
		SyncMode                downloader.SyncMode
		DiscoveryURLs           []string
		NoPruning               bool
		NoPrefetch              bool
		TxLookupLimit           uint64                 `toml:",omitempty"`
		Whitelist               map[uint64]common.Hash `toml:"-"`
		LightServ               int                    `toml:",omitempty"`
		LightIngress            int                    `toml:",omitempty"`
		LightEgress             int                    `toml:",omitempty"`
		LightPeers              int                    `toml:",omitempty"`
<<<<<<< HEAD
		GatewayFee              *big.Int               `toml:",omitempty"`
		Validator               common.Address         `toml:",omitempty"`
		TxFeeRecipient          common.Address         `toml:",omitempty"`
		BLSbase                 common.Address         `toml:",omitempty"`
=======
		LightNoPrune            bool                   `toml:",omitempty"`
>>>>>>> 6eef141a
		UltraLightServers       []string               `toml:",omitempty"`
		UltraLightFraction      int                    `toml:",omitempty"`
		UltraLightOnlyAnnounce  bool                   `toml:",omitempty"`
		SkipBcVersionCheck      bool                   `toml:"-"`
		DatabaseHandles         int                    `toml:"-"`
		DatabaseCache           int
		DatabaseFreezer         string
		TrieCleanCache          int
		TrieDirtyCache          int
		TrieTimeout             time.Duration
		SnapshotCache           int
		Miner                   miner.Config
		TxPool                  core.TxPoolConfig
		EnablePreimageRecording bool
		Istanbul                istanbul.Config
		DocRoot                 string `toml:"-"`
		EWASMInterpreter        string
		EVMInterpreter          string
		RPCGasCap               uint64                         `toml:",omitempty"`
		RPCTxFeeCap             float64                        `toml:",omitempty"`
		Checkpoint              *params.TrustedCheckpoint      `toml:",omitempty"`
		CheckpointOracle        *params.CheckpointOracleConfig `toml:",omitempty"`
		OverrideChurrito        *big.Int                       `toml:",omitempty"`
		OverrideDonut           *big.Int                       `toml:",omitempty"`
	}
	var enc Config
	enc.Genesis = c.Genesis
	enc.NetworkId = c.NetworkId
	enc.SyncMode = c.SyncMode
	enc.DiscoveryURLs = c.DiscoveryURLs
	enc.NoPruning = c.NoPruning
	enc.NoPrefetch = c.NoPrefetch
	enc.TxLookupLimit = c.TxLookupLimit
	enc.Whitelist = c.Whitelist
	enc.LightServ = c.LightServ
	enc.LightIngress = c.LightIngress
	enc.LightEgress = c.LightEgress
	enc.LightPeers = c.LightPeers
<<<<<<< HEAD
	enc.GatewayFee = c.GatewayFee
	enc.Validator = c.Validator
	enc.TxFeeRecipient = c.TxFeeRecipient
	enc.BLSbase = c.BLSbase
=======
	enc.LightNoPrune = c.LightNoPrune
>>>>>>> 6eef141a
	enc.UltraLightServers = c.UltraLightServers
	enc.UltraLightFraction = c.UltraLightFraction
	enc.UltraLightOnlyAnnounce = c.UltraLightOnlyAnnounce
	enc.SkipBcVersionCheck = c.SkipBcVersionCheck
	enc.DatabaseHandles = c.DatabaseHandles
	enc.DatabaseCache = c.DatabaseCache
	enc.DatabaseFreezer = c.DatabaseFreezer
	enc.TrieCleanCache = c.TrieCleanCache
	enc.TrieDirtyCache = c.TrieDirtyCache
	enc.TrieTimeout = c.TrieTimeout
	enc.SnapshotCache = c.SnapshotCache
	enc.Miner = c.Miner
	enc.TxPool = c.TxPool
	enc.EnablePreimageRecording = c.EnablePreimageRecording
	enc.Istanbul = c.Istanbul
	enc.DocRoot = c.DocRoot
	enc.EWASMInterpreter = c.EWASMInterpreter
	enc.EVMInterpreter = c.EVMInterpreter
	enc.RPCGasCap = c.RPCGasCap
	enc.RPCTxFeeCap = c.RPCTxFeeCap
	enc.Checkpoint = c.Checkpoint
	enc.CheckpointOracle = c.CheckpointOracle
	enc.OverrideChurrito = c.OverrideChurrito
	enc.OverrideDonut = c.OverrideDonut
	return &enc, nil
}

// UnmarshalTOML unmarshals from TOML.
func (c *Config) UnmarshalTOML(unmarshal func(interface{}) error) error {
	type Config struct {
		Genesis                 *core.Genesis `toml:",omitempty"`
		NetworkId               *uint64
		SyncMode                *downloader.SyncMode
		DiscoveryURLs           []string
		NoPruning               *bool
		NoPrefetch              *bool
		TxLookupLimit           *uint64                `toml:",omitempty"`
		Whitelist               map[uint64]common.Hash `toml:"-"`
		LightServ               *int                   `toml:",omitempty"`
		LightIngress            *int                   `toml:",omitempty"`
		LightEgress             *int                   `toml:",omitempty"`
		LightPeers              *int                   `toml:",omitempty"`
<<<<<<< HEAD
		GatewayFee              *big.Int               `toml:",omitempty"`
		Validator               *common.Address        `toml:",omitempty"`
		TxFeeRecipient          *common.Address        `toml:",omitempty"`
		BLSbase                 *common.Address        `toml:",omitempty"`
=======
		LightNoPrune            *bool                  `toml:",omitempty"`
>>>>>>> 6eef141a
		UltraLightServers       []string               `toml:",omitempty"`
		UltraLightFraction      *int                   `toml:",omitempty"`
		UltraLightOnlyAnnounce  *bool                  `toml:",omitempty"`
		SkipBcVersionCheck      *bool                  `toml:"-"`
		DatabaseHandles         *int                   `toml:"-"`
		DatabaseCache           *int
		DatabaseFreezer         *string
		TrieCleanCache          *int
		TrieDirtyCache          *int
		TrieTimeout             *time.Duration
		SnapshotCache           *int
		Miner                   *miner.Config
		TxPool                  *core.TxPoolConfig
		EnablePreimageRecording *bool
		Istanbul                *istanbul.Config
		DocRoot                 *string `toml:"-"`
		EWASMInterpreter        *string
		EVMInterpreter          *string
		RPCGasCap               *uint64                        `toml:",omitempty"`
		RPCTxFeeCap             *float64                       `toml:",omitempty"`
		Checkpoint              *params.TrustedCheckpoint      `toml:",omitempty"`
		CheckpointOracle        *params.CheckpointOracleConfig `toml:",omitempty"`
		OverrideChurrito        *big.Int                       `toml:",omitempty"`
		OverrideDonut           *big.Int                       `toml:",omitempty"`
	}
	var dec Config
	if err := unmarshal(&dec); err != nil {
		return err
	}
	if dec.Genesis != nil {
		c.Genesis = dec.Genesis
	}
	if dec.NetworkId != nil {
		c.NetworkId = *dec.NetworkId
	}
	if dec.SyncMode != nil {
		c.SyncMode = *dec.SyncMode
	}
	if dec.DiscoveryURLs != nil {
		c.DiscoveryURLs = dec.DiscoveryURLs
	}
	if dec.NoPruning != nil {
		c.NoPruning = *dec.NoPruning
	}
	if dec.NoPrefetch != nil {
		c.NoPrefetch = *dec.NoPrefetch
	}
	if dec.TxLookupLimit != nil {
		c.TxLookupLimit = *dec.TxLookupLimit
	}
	if dec.Whitelist != nil {
		c.Whitelist = dec.Whitelist
	}
	if dec.LightServ != nil {
		c.LightServ = *dec.LightServ
	}
	if dec.LightIngress != nil {
		c.LightIngress = *dec.LightIngress
	}
	if dec.LightEgress != nil {
		c.LightEgress = *dec.LightEgress
	}
	if dec.LightPeers != nil {
		c.LightPeers = *dec.LightPeers
	}
<<<<<<< HEAD
	if dec.GatewayFee != nil {
		c.GatewayFee = dec.GatewayFee
	}
	if dec.Validator != nil {
		c.Validator = *dec.Validator
	}
	if dec.TxFeeRecipient != nil {
		c.TxFeeRecipient = *dec.TxFeeRecipient
	}
	if dec.BLSbase != nil {
		c.BLSbase = *dec.BLSbase
=======
	if dec.LightNoPrune != nil {
		c.LightNoPrune = *dec.LightNoPrune
>>>>>>> 6eef141a
	}
	if dec.UltraLightServers != nil {
		c.UltraLightServers = dec.UltraLightServers
	}
	if dec.UltraLightFraction != nil {
		c.UltraLightFraction = *dec.UltraLightFraction
	}
	if dec.UltraLightOnlyAnnounce != nil {
		c.UltraLightOnlyAnnounce = *dec.UltraLightOnlyAnnounce
	}
	if dec.SkipBcVersionCheck != nil {
		c.SkipBcVersionCheck = *dec.SkipBcVersionCheck
	}
	if dec.DatabaseHandles != nil {
		c.DatabaseHandles = *dec.DatabaseHandles
	}
	if dec.DatabaseCache != nil {
		c.DatabaseCache = *dec.DatabaseCache
	}
	if dec.DatabaseFreezer != nil {
		c.DatabaseFreezer = *dec.DatabaseFreezer
	}
	if dec.TrieCleanCache != nil {
		c.TrieCleanCache = *dec.TrieCleanCache
	}
	if dec.TrieDirtyCache != nil {
		c.TrieDirtyCache = *dec.TrieDirtyCache
	}
	if dec.TrieTimeout != nil {
		c.TrieTimeout = *dec.TrieTimeout
	}
	if dec.SnapshotCache != nil {
		c.SnapshotCache = *dec.SnapshotCache
	}
	if dec.Miner != nil {
		c.Miner = *dec.Miner
	}
	if dec.TxPool != nil {
		c.TxPool = *dec.TxPool
	}
	if dec.EnablePreimageRecording != nil {
		c.EnablePreimageRecording = *dec.EnablePreimageRecording
	}
	if dec.Istanbul != nil {
		c.Istanbul = *dec.Istanbul
	}
	if dec.DocRoot != nil {
		c.DocRoot = *dec.DocRoot
	}
	if dec.EWASMInterpreter != nil {
		c.EWASMInterpreter = *dec.EWASMInterpreter
	}
	if dec.EVMInterpreter != nil {
		c.EVMInterpreter = *dec.EVMInterpreter
	}
	if dec.RPCGasCap != nil {
		c.RPCGasCap = *dec.RPCGasCap
	}
	if dec.RPCTxFeeCap != nil {
		c.RPCTxFeeCap = *dec.RPCTxFeeCap
	}
	if dec.Checkpoint != nil {
		c.Checkpoint = dec.Checkpoint
	}
	if dec.CheckpointOracle != nil {
		c.CheckpointOracle = dec.CheckpointOracle
	}
	if dec.OverrideChurrito != nil {
		c.OverrideChurrito = dec.OverrideChurrito
	}
	if dec.OverrideDonut != nil {
		c.OverrideDonut = dec.OverrideDonut
	}
	return nil
}<|MERGE_RESOLUTION|>--- conflicted
+++ resolved
@@ -29,14 +29,11 @@
 		LightIngress            int                    `toml:",omitempty"`
 		LightEgress             int                    `toml:",omitempty"`
 		LightPeers              int                    `toml:",omitempty"`
-<<<<<<< HEAD
+		LightNoPrune            bool                   `toml:",omitempty"`
 		GatewayFee              *big.Int               `toml:",omitempty"`
 		Validator               common.Address         `toml:",omitempty"`
 		TxFeeRecipient          common.Address         `toml:",omitempty"`
 		BLSbase                 common.Address         `toml:",omitempty"`
-=======
-		LightNoPrune            bool                   `toml:",omitempty"`
->>>>>>> 6eef141a
 		UltraLightServers       []string               `toml:",omitempty"`
 		UltraLightFraction      int                    `toml:",omitempty"`
 		UltraLightOnlyAnnounce  bool                   `toml:",omitempty"`
@@ -75,14 +72,11 @@
 	enc.LightIngress = c.LightIngress
 	enc.LightEgress = c.LightEgress
 	enc.LightPeers = c.LightPeers
-<<<<<<< HEAD
+	enc.LightNoPrune = c.LightNoPrune
 	enc.GatewayFee = c.GatewayFee
 	enc.Validator = c.Validator
 	enc.TxFeeRecipient = c.TxFeeRecipient
 	enc.BLSbase = c.BLSbase
-=======
-	enc.LightNoPrune = c.LightNoPrune
->>>>>>> 6eef141a
 	enc.UltraLightServers = c.UltraLightServers
 	enc.UltraLightFraction = c.UltraLightFraction
 	enc.UltraLightOnlyAnnounce = c.UltraLightOnlyAnnounce
@@ -125,14 +119,11 @@
 		LightIngress            *int                   `toml:",omitempty"`
 		LightEgress             *int                   `toml:",omitempty"`
 		LightPeers              *int                   `toml:",omitempty"`
-<<<<<<< HEAD
+		LightNoPrune            *bool                  `toml:",omitempty"`
 		GatewayFee              *big.Int               `toml:",omitempty"`
 		Validator               *common.Address        `toml:",omitempty"`
 		TxFeeRecipient          *common.Address        `toml:",omitempty"`
 		BLSbase                 *common.Address        `toml:",omitempty"`
-=======
-		LightNoPrune            *bool                  `toml:",omitempty"`
->>>>>>> 6eef141a
 		UltraLightServers       []string               `toml:",omitempty"`
 		UltraLightFraction      *int                   `toml:",omitempty"`
 		UltraLightOnlyAnnounce  *bool                  `toml:",omitempty"`
@@ -198,7 +189,9 @@
 	if dec.LightPeers != nil {
 		c.LightPeers = *dec.LightPeers
 	}
-<<<<<<< HEAD
+	if dec.LightNoPrune != nil {
+		c.LightNoPrune = *dec.LightNoPrune
+	}
 	if dec.GatewayFee != nil {
 		c.GatewayFee = dec.GatewayFee
 	}
@@ -210,10 +203,6 @@
 	}
 	if dec.BLSbase != nil {
 		c.BLSbase = *dec.BLSbase
-=======
-	if dec.LightNoPrune != nil {
-		c.LightNoPrune = *dec.LightNoPrune
->>>>>>> 6eef141a
 	}
 	if dec.UltraLightServers != nil {
 		c.UltraLightServers = dec.UltraLightServers

--- conflicted
+++ resolved
@@ -396,16 +396,12 @@
 
 // StorageRangeAt returns the storage at the given block height and transaction index.
 func (api *PrivateDebugAPI) StorageRangeAt(blockHash common.Hash, txIndex int, contractAddress common.Address, keyStart hexutil.Bytes, maxResult int) (StorageRangeResult, error) {
-<<<<<<< HEAD
-	_, _, _, statedb, err := api.computeTxEnv(blockHash, txIndex, 0)
-=======
 	// Retrieve the block
 	block := api.eth.blockchain.GetBlockByHash(blockHash)
 	if block == nil {
 		return StorageRangeResult{}, fmt.Errorf("block %#x not found", blockHash)
 	}
-	_, _, statedb, err := api.computeTxEnv(block, txIndex, 0)
->>>>>>> e7872729
+	_, _, _, statedb, err := api.computeTxEnv(block, txIndex, 0)
 	if err != nil {
 		return StorageRangeResult{}, err
 	}

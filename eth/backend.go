--- conflicted
+++ resolved
@@ -504,8 +504,7 @@
 				log.Error("BLSbase account unavailable locally", "err", err)
 				return fmt.Errorf("BLS signer missing: %v", err)
 			}
-<<<<<<< HEAD
-			istanbul.Authorize(validator, blsbase, publicKey, wallet.Decrypt, wallet.SignData, blswallet.SignBLS)
+			istanbul.Authorize(eb, blsbase, publicKey, wallet.Decrypt, wallet.SignData, blswallet.SignBLS)
 
 			if istanbul.IsProxiedValidator() {
 				if err := istanbul.StartProxiedValidatorEngine(); err != nil {
@@ -513,9 +512,6 @@
 					return err
 				}
 			}
-=======
-			istanbul.Authorize(eb, blsbase, publicKey, wallet.Decrypt, wallet.SignData, blswallet.SignBLS)
->>>>>>> 7a6fc132
 		}
 
 		// If mining is started, we can disable the transaction rejection mechanism

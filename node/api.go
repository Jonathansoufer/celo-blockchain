--- conflicted
+++ resolved
@@ -292,15 +292,11 @@
 	return server.DiscoverTableInfo(), nil
 }
 
-<<<<<<< HEAD
-func (api *PrivateAdminAPI) Proofs() ([][]byte, error) {
+func (api *privateAdminAPI) Proofs() ([][]byte, error) {
 	return [][]byte{}, nil
 }
 
-// PublicAdminAPI is the collection of administrative API methods exposed over
-=======
 // publicAdminAPI is the collection of administrative API methods exposed over
->>>>>>> 43ae1906
 // both secure and unsecure RPC channels.
 type publicAdminAPI struct {
 	node *Node // Node interfaced by this API

# Lines starting with '#' are comments.
# Each line is a file pattern followed by one or more owners.

<<<<<<< HEAD
# default owners for everything in the repo.
* @asaj
=======
accounts/usbwallet              @karalabe
accounts/abi                    @gballet
consensus                       @karalabe
core/                           @karalabe @holiman
eth/                            @karalabe
les/                            @zsfelfoldi
light/                          @zsfelfoldi
mobile/                         @karalabe
p2p/                            @fjl @zsfelfoldi
whisper/                        @gballet @gluk256
>>>>>>> c9427004
<|MERGE_RESOLUTION|>--- conflicted
+++ resolved
@@ -1,18 +1,5 @@
 # Lines starting with '#' are comments.
 # Each line is a file pattern followed by one or more owners.
 
-<<<<<<< HEAD
 # default owners for everything in the repo.
 * @asaj
-=======
-accounts/usbwallet              @karalabe
-accounts/abi                    @gballet
-consensus                       @karalabe
-core/                           @karalabe @holiman
-eth/                            @karalabe
-les/                            @zsfelfoldi
-light/                          @zsfelfoldi
-mobile/                         @karalabe
-p2p/                            @fjl @zsfelfoldi
-whisper/                        @gballet @gluk256
->>>>>>> c9427004

--- conflicted
+++ resolved
@@ -128,11 +128,7 @@
 	pipe, _ := net.Pipe()
 	node := enode.SignNull(new(enr.Record), id)
 	conn := &conn{fd: pipe, transport: nil, node: node, caps: caps, name: name}
-<<<<<<< HEAD
-	peer := newPeer(log.Root(), conn, nil)
-=======
-	peer := newPeer(conn, nil, nil, nil, nil)
->>>>>>> 3f005615
+	peer := newPeer(log.Root(), conn, nil, nil, nil, nil)
 	close(peer.closed) // ensures Disconnect doesn't block
 	return peer
 }
@@ -188,16 +184,7 @@
 	return p.rw.is(inboundConn)
 }
 
-<<<<<<< HEAD
-// Validator returns true if the peer is a validator connection
-func (p *Peer) Validator() bool {
-	return p.rw.is(validatorConn)
-}
-
-func newPeer(log log.Logger, conn *conn, protocols []Protocol) *Peer {
-=======
-func newPeer(conn *conn, protocols []Protocol, staticNodePurposes *PurposeFlag, trustedNodePurposes *PurposeFlag, server *Server) *Peer {
->>>>>>> 3f005615
+func newPeer(log log.Logger, conn *conn, protocols []Protocol, staticNodePurposes *PurposeFlag, trustedNodePurposes *PurposeFlag, server *Server) *Peer {
 	protomap := matchProtocols(protocols, conn.caps, conn)
 	p := &Peer{
 		rw:                  conn,
@@ -467,14 +454,7 @@
 // peer. Sub-protocol independent fields are contained and initialized here, with
 // protocol specifics delegated to all connected sub-protocols.
 type PeerInfo struct {
-<<<<<<< HEAD
-	ENR     string   `json:"enr,omitempty"` // Ethereum Node Record
-	Enode   string   `json:"enode"`         // Node URL
-	ID      string   `json:"id"`            // Unique node identifier
-	Name    string   `json:"name"`          // Name of the node, including client type, version, OS, custom data
-	Caps    []string `json:"caps"`          // Protocols advertised by this peer
-	Network struct {
-=======
+	ENR                 string   `json:"enr,omitempty"`   // Ethereum Node Record
 	Enode               string   `json:"enode"`           // Node URL
 	ID                  string   `json:"id"`              // Unique node identifier
 	Name                string   `json:"name"`            // Name of the node, including client type, version, OS, custom data
@@ -482,7 +462,6 @@
 	StaticNodePurposes  string   `json:"staticNodeInfo"`  // Purposes for the static node
 	TrustedNodePurposes string   `json:"trustedNodeInfo"` // Purposes for the trusted node
 	Network             struct {
->>>>>>> 3f005615
 		LocalAddress  string `json:"localAddress"`  // Local endpoint of the TCP data connection
 		RemoteAddress string `json:"remoteAddress"` // Remote endpoint of the TCP data connection
 		Inbound       bool   `json:"inbound"`

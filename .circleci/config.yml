--- conflicted
+++ resolved
@@ -152,10 +152,6 @@
             cd celo-monorepo
             yarn install || yarn install
             yarn build --scope @celo/celotool --include-filtered-dependencies
-<<<<<<< HEAD
-=======
-            yarn --cwd packages/celotool build
->>>>>>> de0c59c9
       - run:
           name: Setup Go language
           command: |
